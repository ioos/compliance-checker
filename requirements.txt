OWSLib>=0.8.3
lxml>=3.2.1
cf-units>=2
requests>=2.2.1
isodate>=0.5.4
Jinja2>=2.7.3
setuptools>=15.0
pygeoif>=0.6
netCDF4>=1.4.0
regex>=2017.07.28
pendulum>=1.2.4
<<<<<<< HEAD
pyproj>=2.2.1
# functools.lru_cache first appears in Python 3.2, use this for other
# versions
functools32==3.2.3-2; python_version < '3.2' #conda: functools32 (only python=2)
rfc3986>=1.3.2
=======
pyproj>=2.2.1
>>>>>>> e31ff66d
<|MERGE_RESOLUTION|>--- conflicted
+++ resolved
@@ -9,12 +9,5 @@
 netCDF4>=1.4.0
 regex>=2017.07.28
 pendulum>=1.2.4
-<<<<<<< HEAD
 pyproj>=2.2.1
-# functools.lru_cache first appears in Python 3.2, use this for other
-# versions
-functools32==3.2.3-2; python_version < '3.2' #conda: functools32 (only python=2)
-rfc3986>=1.3.2
-=======
-pyproj>=2.2.1
->>>>>>> e31ff66d
+rfc3986>=1.3.2