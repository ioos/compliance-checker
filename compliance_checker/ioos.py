--- conflicted
+++ resolved
@@ -743,14 +743,9 @@
         list: list of Result objects
         """
 
-        # get geophysical variables
-        geophys_vars = get_geophysical_variables(ds)  # list of str
-        results = self._check_vars_have_attrs(  # list
-            ds, geophys_vars, self.geophys_check_var_attrs
+        return self._check_vars_have_attrs(
+            ds, get_geophysical_variables(ds), self.geophys_check_var_attrs
         )
-
-<<<<<<< HEAD
-        return results
 
     def check_accuracy(self, ds):
         """
@@ -795,25 +790,6 @@
 
         return results
 
-    def check_geospatial_vars_have_attrs(self, ds):
-        """
-        All geospatial variables must have certain attributes.
-
-        Parameters
-        ----------
-        ds: netCDF4.Dataset
-
-        Returns
-        -------
-        list: list of Result objects
-        """
-
-        return self._check_vars_have_attrs(
-            ds, get_coordinate_variables(ds), self.geospat_check_var_attrs
-        )
-
-=======
->>>>>>> e4f4af42
     def _check_vars_have_attrs(self, ds, vars_to_check, atts_to_check):
         """
         Check that the variables in vars_to_check have the attributes in
