--- conflicted
+++ resolved
@@ -467,11 +467,8 @@
             #'creator_type',
             'institution',
             'instrument',
-<<<<<<< HEAD
             # checked in check_ioos_ingest
             #'ioos_ingest',
-=======
->>>>>>> 716c5a0f
             'keywords',
             ('platform_id', IOOS1_2_PlatformIDValidator()), # alphanumeric only
             'publisher_address',
