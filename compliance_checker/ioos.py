'''
Check for IOOS-approved attributes
'''
from compliance_checker.base import (BaseCheck, BaseNCCheck, BaseSOSGCCheck,
                                     BaseSOSDSCheck, check_has, Result,
                                     attr_check)
from owslib.namespaces import Namespaces
from lxml.etree import XPath
from compliance_checker.acdd import ACDD1_3Check
from compliance_checker.cfutil import (get_geophysical_variables,
                                       get_instrument_variables)
from compliance_checker import base
from compliance_checker.cf.cf import CF1_6Check, CF1_7Check
import validators
import re


class IOOSBaseCheck(BaseCheck):
    _cc_spec = 'ioos'
    _cc_spec_version = '0.1'
    _cc_description = 'IOOS Inventory Metadata'
    _cc_url = 'https://ioos.github.io/ioos-metadata/ioos-metadata-profile-v1-1.html#ioos-netcdf-metadata-profile-attributes'
    _cc_display_headers = {
        3: 'Highly Recommended',
        2: 'Recommended',
        1: 'Suggested'
    }

    @classmethod
    def _has_attr(cls, ds, attr, concept_name, priority=BaseCheck.HIGH):
        """
        Checks for the existance of attr in ds, with the name/message using concept_name.
        """
        val = cls.std_check(ds, attr)
        msgs = []

        if not val:
            msgs.append("Attr '{}' (IOOS concept: '{}') not found in dataset".format(attr, concept_name))

        return Result(priority, val, concept_name, msgs)

    @classmethod
    def _has_var_attr(cls, dataset, vname, attr, concept_name,
                      priority=BaseCheck.HIGH):
        """
        Checks for the existance of an attr on variable vname in dataset, with the name/message using concept_name.
        """
        val = True
        msgs = []
        if vname not in dataset.variables:
            val = False
            msgs.append("Variable '{}' not present while checking for attr '{}' for IOOS concept: '{}'".format(vname, attr, concept_name))
        else:
            v = dataset.variables[vname]
            if attr not in v.ncattrs():
                val = False
                msgs.append("Attr '{}' not present on var '{}' while checking for IOOS concept: '{}'".format(attr, vname, concept_name))

        return Result(priority, val, concept_name, msgs)


class IOOSNCCheck(BaseNCCheck, IOOSBaseCheck):

    def check_time_period(self, ds):
        """
        Check that time period attributes are both set.
        """
        start = self.std_check(ds, 'time_coverage_start')
        end = self.std_check(ds, 'time_coverage_end')

        msgs = []
        count = 2
        if not start:
            count -= 1
            msgs.append("Attr 'time_coverage_start' is missing")
        if not end:
            count -= 1
            msgs.append("Attr 'time_coverage_end' is missing")

        return Result(BaseCheck.HIGH, (count, 2), 'time coverage start/end', msgs)

    def check_station_location_lat(self, ds):
        """
        Checks station lat attributes are set
        """
        gmin = self.std_check(ds, 'geospatial_lat_min')
        gmax = self.std_check(ds, 'geospatial_lat_max')

        msgs = []
        count = 2
        if not gmin:
            count -= 1
            msgs.append("Attr 'geospatial_lat_min' is missing")
        if not gmax:
            count -= 1
            msgs.append("Attr 'geospatial_lat_max' is missing")

        return Result(BaseCheck.HIGH, (count, 2), 'geospatial lat min/max', msgs)

    def check_station_location_lon(self, ds):
        """
        Checks station lon attributes are set
        """
        gmin = self.std_check(ds, 'geospatial_lon_min')
        gmax = self.std_check(ds, 'geospatial_lon_max')

        msgs = []
        count = 2
        if not gmin:
            count -= 1
            msgs.append("Attr 'geospatial_lon_min' is missing")
        if not gmax:
            count -= 1
            msgs.append("Attr 'geospatial_lon_max' is missing")

        return Result(BaseCheck.HIGH, (count, 2), 'geospatial lon min/max', msgs)


class IOOS0_1Check(IOOSNCCheck):
    _cc_spec_version = '0.1'
    _cc_description = 'IOOS Inventory Metadata'
    register_checker = True

    def check_global_attributes(self, ds):
        """
        Check all global NC attributes for existence.

        :param netCDF4.Dataset ds: An open netCDF dataset
        """
        return [
            self._has_attr(ds, 'acknowledgement', 'Platform Sponsor'),
            self._has_attr(ds, 'publisher_email', 'Station Publisher Email'),
            self._has_attr(ds, 'publisher_email', 'Service Contact Email', BaseCheck.MEDIUM),
            self._has_attr(ds, 'institution', 'Service Provider Name', BaseCheck.MEDIUM),
            self._has_attr(ds, 'publisher_name', 'Service Contact Name', BaseCheck.MEDIUM),
            self._has_attr(ds, 'Conventions', 'Data Format Template Version', BaseCheck.MEDIUM),
            self._has_attr(ds, 'publisher_name', 'Station Publisher Name', BaseCheck.HIGH),
        ]

    def check_variable_attributes(self, ds):
        """
        Check IOOS concepts that come from NC variable attributes.

        :param netCDF4.Dataset ds: An open netCDF dataset
        """
        return [
            self._has_var_attr(ds, 'platform', 'long_name', 'Station Long Name'),
            self._has_var_attr(ds, 'platform', 'short_name', 'Station Short Name'),
            self._has_var_attr(ds, 'platform', 'source', 'Platform Type'),
            self._has_var_attr(ds, 'platform', 'ioos_name', 'Station ID'),
            self._has_var_attr(ds, 'platform', 'wmo_id', 'Station WMO ID'),
            self._has_var_attr(ds, 'platform', 'comment', 'Station Description'),
        ]

    def check_variable_names(self, ds):
        """
        Ensures all variables have a standard_name set.
        """
        msgs = []
        count = 0

        for k, v in ds.variables.items():
            if 'standard_name' in v.ncattrs():
                count += 1
            else:
                msgs.append("Variable '{}' missing standard_name attr".format(k))

        return Result(BaseCheck.MEDIUM, (count, len(ds.variables)), 'Variable Names', msgs)

    def check_altitude_units(self, ds):
        """
        If there's a variable named z, it must have units.

        @TODO: this is duplicated with check_variable_units
        :param netCDF4.Dataset ds: An open netCDF dataset
        """
        if 'z' in ds.variables:
            msgs = []
            val = 'units' in ds.variables['z'].ncattrs()
            if not val:
                msgs.append("Variable 'z' has no units attr")
            return Result(BaseCheck.LOW, val, 'Altitude Units', msgs)

        return Result(BaseCheck.LOW, (0, 0), 'Altitude Units', ["Dataset has no 'z' variable"])

    def check_variable_units(self, ds):
        """
        Ensures all variables have units.
        """
        msgs = []
        count = 0

        for k, v in ds.variables.items():
            if 'units' in v.ncattrs():
                count += 1
            else:
                msgs.append("Variable '{}' missing units attr".format(k))

        return Result(BaseCheck.MEDIUM, (count, len(ds.variables)), 'Variable Units', msgs)


class IOOS1_1Check(IOOSNCCheck):
    '''
    Compliance checker implementation of IOOS Metadata Profile, Version 1.1

    Related links:
    https://ioos.github.io/ioos-metadata/ioos-metadata-profile-v1-1.html#ioos-netcdf-metadata-profile-attributes
    https://github.com/ioos/compliance-checker/issues/69
    https://github.com/ioos/compliance-checker/issues/358
    '''
    _cc_spec_version = '1.1'
    _cc_description = 'IOOS Metadata Profile, Version 1.1'
    _cc_url = 'https://ioos.github.io/ioos-metadata/ioos-metadata-profile-v1-1.html#ioos-netcdf-metadata-profile-attributes'
    register_checker = True

    def __init__(self):
        # Define the global attributes
        self.required_atts = [
            'contributor_name',
            'contributor_role',
            'creator_country',
            'creator_email',
            'creator_sector',
            'featureType',
            'id',
            'institution',
            'naming_authority',
            'platform',
            'platform_vocabulary',
            'publisher_country',
            'publisher_email',
            'publisher_name',
            'standard_name_vocabulary',
            'title'
        ]

        self.rec_atts = [
            'creator_address',
            'creator_city',
            'creator_name',
            'creator_phone',
            'creator_state',
            'creator_url',
            'creator_zipcode',
            'keywords',
            'license',
            'publisher_address',
            'publisher_city',
            'publisher_phone',
            'publisher_state',
            'publisher_url',
            'publisher_zipcode',
            'summary'
        ]

    @check_has(BaseCheck.HIGH)
    def check_high(self, ds):
        '''
        Performs a check on each highly recommended attributes' existence in the dataset

        :param netCDF4.Dataset ds: An open netCDF dataset
        '''
        return self.required_atts

    @check_has(BaseCheck.MEDIUM)
    def check_recommended(self, ds):
        '''
        Performs a check on each recommended attributes' existence in the dataset

        :param netCDF4.Dataset ds: An open netCDF dataset
        '''
        return self.rec_atts

    def check_platform_variables(self, ds):
        '''
        The value of platform attribute should be set to another variable which
        contains the details of the platform. There can be multiple platforms
        involved depending on if all the instances of the featureType in the
        collection share the same platform or not. If multiple platforms are
        involved, a variable should be defined for each platform and referenced
        from the geophysical variable in a space separated string.

        :param netCDF4.Dataset ds: An open netCDF dataset
        '''
        platform_names = getattr(ds, 'platform', '').split(' ')
        val = all(platform_name in ds.variables for platform_name in platform_names)
        msgs = []
        if not val:
            msgs = [('The value of "platform" global attribute should be set to another variable '
                     'which contains the details of the platform. If multiple platforms are '
                     'involved, a variable should be defined for each platform and referenced '
                     'from the geophysical variable in a space separated string.')]
        return [Result(BaseCheck.HIGH, val, 'platform variables', msgs)]

    def check_platform_variable_attributes(self, ds):
        '''
        Platform variables must contain the following attributes:
            ioos_code
            long_name
            short_name
            type

        :param netCDF4.Dataset ds: An open netCDF dataset
        '''
        results = []
        platform_name = getattr(ds, 'platform', '')
        # There can be multiple platforms defined here (space separated)
        for platform in platform_name.split(' '):
            if platform in ds.variables:
                results += [
                    self._has_var_attr(ds, platform, 'long_name', 'Platform Long Name'),
                    self._has_var_attr(ds, platform, 'short_name', 'Platform Short Name'),
                    self._has_var_attr(ds, platform, 'ioos_code', 'Platform IOOS Code'),
                    self._has_var_attr(ds, platform, 'type', 'Platform Type')
                ]
        return results

    def check_geophysical_vars_fill_value(self, ds):
        '''
        Check that geophysical variables contain fill values.

        :param netCDF4.Dataset ds: An open netCDF dataset
        '''
        results = []
        for geo_var in get_geophysical_variables(ds):
            results.append(
                self._has_var_attr(ds, geo_var, '_FillValue', '_FillValue', BaseCheck.MEDIUM),
            )
        return results

    def check_geophysical_vars_standard_name(self, ds):
        '''
        Check that geophysical variables contain standard names.

        :param netCDF4.Dataset ds: An open netCDF dataset
        '''
        results = []
        for geo_var in get_geophysical_variables(ds):
            results.append(
                self._has_var_attr(ds, geo_var, 'standard_name', 'geophysical variables standard_name'),
            )
        return results

    def check_units(self, ds):
        '''
        Required for most all variables that represent dimensional quantities.
        The value should come from udunits authoritative vocabulary, which is
        documented in the CF standard name table with it's corresponding
        standard name.

        :param netCDF4.Dataset ds: An open netCDF dataset
        '''
        cf16 = CF1_6Check()
        return cf16.check_units(ds)

class IOOS1_2_ConventionsValidator(base.RegexValidator):
    validator_regex = r"\bIOOS-1.2\b"
    validator_fail_msg = "{} must contain the string \"IOOS 1.2\""

class IOOS1_2Check(IOOSNCCheck):
    """
    Class to implement the IOOS Metadata 1.2 Specification
    """

    _cc_spec_version = '1.2'
    _cc_description = 'IOOS Metadata Profile, Version 1.2'
    _cc_url = 'https://ioos.github.io/ioos-metadata/ioos-metadata-profile-v1-2.html'
    register_checker = True

    def __init__(self):

        # instantiate objects used for delegation
        self.acdd1_6 = ACDD1_3Check()
        self.cf1_7   = CF1_7Check()

        # extend standard_names set to include QARTOD standard_names
        self._qartod_std_names = [
            "aggregate_quality_flag",
            "attenuated_signal_test_quality_flag",
            "climatology_test_quality_flag",
            "flat_line_test_quality_flag",
            "gap_test_quality_flag",
            "gross_range_test_quality_flag",
            "location_test_quality_flag",
            "multi_variate_test_quality_flag",
            "neighbor_test_quality_flag",
            "rate_of_change_test_quality_flag",
            "spike_test_quality_flag",
            "syntax_test_quality_flag"
        ]
        self.cf1_7._std_names._names.extend(self._qartod_std_names)

        # check geophysical variables have the following attrs:
        self.check_var_attrs = (
            ("_FillValue", BaseCheck.MEDIUM),
            ("missing_value", BaseCheck.MEDIUM),
            #( "standard_name", BaseCheck.HIGH # already checked in CF1_7Check.check_standard_name()
            ("standard_name_uri", BaseCheck.MEDIUM),
            #( "units", BaseCheck.HIGH # already checked in CF1_7Check.check_units()
            ("platform", BaseCheck.HIGH),
            #( "wmo_platform_code", BaseCheck.HIGH # only "if applicable", see check_wmo_platform_code()
        )

        self.required_atts = [
            ('Conventions', IOOS1_2_ConventionsValidator()),
            'creator_country',
            ('creator_email', base.EmailValidator()),
            'creator_institution',
            ('creator_sector', {"gov_state", "nonprofit", "tribal", "other",
                                "unknown", "gov_municipal", "industry",
                                "gov_federal", "academic"}),
            ('creator_url', base.UrlValidator()),
            'featureType',
            'id',
            ('infoUrl', base.UrlValidator()),
            'license',
            'naming_authority',
            'platform',
            'platform_name',
            'platform_vocabulary',
            'publisher_country',
            ('publisher_email', base.EmailValidator()),
            'publisher_institution',
            ('publisher_url', base.UrlValidator()),
            # TODO: handle standard name table exclusion for v38?
            ('standard_name_vocabulary',
             re.compile(r'^CF Standard Name Table v[1-9]\d*$')),
            'summary',
            'title'
        ]

        self.rec_atts = [
            ('contributor_email', base.EmailValidator()),
            'contributor_name',
            'contributor_role',
            'contributor_role_vocabulary',
            ('contributor_url', base.UrlValidator(base.csv_splitter)),
            'creator_address',
            'creator_city',
            'creator_name',
            'creator_phone',
            'creator_postalcode',
            'creator_state',
            'creator_type',
            'institution',
            'instrument',
            'ioos_ingest',
            'keywords',
            'platform_id',
            'publisher_address',
            'publisher_city',
            'publisher_name',
            'publisher_phone',
            'publisher_postalcode',
            'publisher_state',
            'publisher_type',
<<<<<<< HEAD
            ('references', base.UrlValidator())
=======
            'references'
>>>>>>> 7d443486
        ]

    def setup(self, ds):
        self.platform_vars = self._find_platform_vars(ds)

    def _find_platform_vars(self, ds):
        """
        Finds any variables referenced by 'platform' attribute which exist in
        the dataset.

        Parameters
        ----------
        ds: netCDF4.Dataset
            An open netCDF4 Dataset.

        Returns
        -------
        set of netCDF4.Variable
            Set of variables which are platform variables.
        """
        plat_vars = ds.get_variables_by_attributes(platform=
                                                   lambda p: isinstance(p, str))
        return {ds.variables[var.platform] for var in plat_vars if
                var.platform in ds.variables}

    @check_has(BaseCheck.HIGH)
    def check_high(self, ds):
        '''
        Performs a check on each highly recommended attributes' existence in the dataset

        :param netCDF4.Dataset ds: An open netCDF dataset
        '''
        return self.required_atts

    @check_has(BaseCheck.MEDIUM)
    def check_recommended(self, ds):
        '''
        Performs a check on each recommended attributes' existence in the dataset

        :param netCDF4.Dataset ds: An open netCDF dataset
        '''
        return self.rec_atts

    def check_standard_name(self, ds):
        """
        Wrapper for checking standard names using the CF module.
        Extends the StandardNameTable to include QARTOD variable
        standard names.
        """

        return self.cf1_7.check_standard_name(ds)

    def check_units(self, ds):
        """
        Wrapper to check units with the CF module.
        """

        return self.cf1_7.check_units(ds)

    def check_vars_have_attrs(self, ds):
        """
        Using the tuples defined in __init__, check that each variable has
        the attributes using the corresponding priority.

        :param netCDF4.Dataset: open netCDF4 dataset
        """

        results = []
        # NOTE should it also find 'geospatial` variables?
        for geo_var in get_geophysical_variables(ds):
            for attr_tuple in self.check_var_attrs:
                results.append(
                    self._has_var_attr(
                        ds,
                        geo_var,
                        attr_tuple[0], # attribute name
                        attr_tuple[0], # attribute name used as 'concept_name'
                        attr_tuple[1]  # priority level
                    )
                )

        return results


    def check_platform_variable_cf_role(self, ds):
        """
        Verify that any platform variables have valid CF roles

        Args:
            ds (netCDF-4 Dataset): open Dataset object

        Returns:
            list of Result objects
        """
        valid_cf_roles = {"timeseries_id", "profile_id", "trajectory_id"}
        cf_role_results = []
        for var in self.platform_vars:
            attr_check(("cf_role", valid_cf_roles), ds, BaseCheck.HIGH,
                        cf_role_results, var_name=var.name)
        return cf_role_results

    def check_single_platform(self, ds):
        """
        Verify that a dataset only has a single platform attribute.

        Args:
            ds (netCDF-4 Dataset): open Dataset object

        Returns:
            Result
        """

        platform_set = set()

        global_platform = getattr(ds, "platform", None)
        if global_platform:
            platform_set.add(global_platform)

        for v in ds.get_variables_by_attributes(platform=lambda x: x is not None):
            platform_set.add(v.getncattr("platform"))

        msg = "A dataset may only have one platform; {} found".format(len(platform_set))
        if len(platform_set) > 1:
            return Result(BaseCheck.HIGH, False, "platform", [msg])
        elif len(platform_set) == 0:
            return Result(BaseCheck.HIGH, False, "platform", ["A dataset must have a global attribute \"platform\""])
        else:
            return Result(BaseCheck.HIGH, True, "platform", [msg])

    def _check_gts_ingest(self, attr, msg):
        """
        Helper function for check_gts_ingest().

        Args:
            attr (?): attribute value

        Returns:
            Result
        """

        if (
            isinstance(attr, str)
            and
            ((attr == "true") or (attr == "false"))
        ):
            val = True
        else:
            val = False
        return Result(BaseCheck.HIGH, val, "gts_ingest", [msg])

    def check_gts_ingest(self, ds):
        """
        Check if a dataset has a global gts_ingest attribute and if any
        variables also have the gts_ingest attribute.

        According to https://ioos.github.io/ioos-metadata/ioos-metadata-profile-v1-2.html#requirements-for-ioos-dataset-gts-ingest,
        the gts_ingest is "required, if applicable". Because the Compliance Checker
        cannot accurately guess applicability of a certain dataset or variable,
        this check simply verifies that if it exists, the value is a string
        denoting "true" or "false".

        Args:
            ds (netCDF4.Dataset): open Dataset

        Returns:
            list of Result objects
        """

        default_pass_result = Result(BaseCheck.HIGH, True, "gts_ingest", ["gts_ingest"])

        results = []

        # check global
        glb_msg = ("If provided, the global attribute \"gts_ingest\" must be a "
                   "string and its value must be one of \"true\" or \"false\"")
        glb_gts_attr = getattr(ds, "gts_ingest", None)
        if glb_gts_attr:
            results.append(self._check_gts_ingest(glb_gts_attr, glb_msg))
        else:
            results.append(default_pass_result)

        # check variables
        var_msg = ("If provided, the attribute \"gts_ingest\" of variable \"{v}\" "
                   "must be a string and its value must be one of "
                   "\"true\" or \"false\"")
        for v in ds.variables:
            _attr = getattr(ds.variables[v], "gts_ingest", None)
            if _attr:
                print(_attr)
                results.append((self._check_gts_ingest(_attr, var_msg.format(v=v))))
            else:
                results.append(default_pass_result)

        return results

    def check_instrument_variables(self, ds):
        """
        If present, the instrument_variable is one that contains additional
        metadata about the instrument the data was collected with.

        Args:
            ds (netCDF4.Dataset): open Dataset

        Returns:
            list of Results
        """

        results = []
        instr_vars = get_instrument_variables(ds)

        # check for component, disciminant
        for instr in instr_vars:
            if instr in ds.variables:
                compnt = getattr(ds.variables[instr], "component", None)
                m = ["component attribute of {} ({}) must be a string".format(instr, compnt)]
                if compnt:
                    results.append(
                        Result(BaseCheck.MEDIUM, isinstance(compnt, str), "instrument_variable", m)
                    )
                else:
                    results.append(Result(BaseCheck.MEDIUM, True, "instrument_variable", m))

                disct = getattr(ds.variables[instr], "discriminant", None)
                m = ["discriminant attribute of {} ({}) must be a string".format(instr, disct)]
                if disct:
                    results.append(
                        Result(BaseCheck.MEDIUM, isinstance(disct, str), "instrument_variable", m)
                    )
                else:
                    results.append(Result(BaseCheck.MEDIUM, True, "instrument_variable", m))

        return results

    def check_qartod_variables_references(self, ds):
        """
        For any variables that are deemed QARTOD variables, check that they
        contain the "references" attribute and that the value of the attribute
        is a valid URL.

        Args:
            ds (netCDF4.Dataset): open Dataset

        Returns:
            list of Results
        """

        results = []
        ctxt = "qartod_variable:references"
        for v in ds.get_variables_by_attributes(standard_name=lambda x: x in self._qartod_std_names):
            msg = "\"references\" attribute for variable \"{}\" must be a valid URL".format(v.name)
            val = bool(validators.url(getattr(v, "references", "")))
            results.append(Result(BaseCheck.MEDIUM, val, ctxt, [msg]))

        return results

    def check_wmo_platform_code(self, ds):
        """
        If a WMO Platform Code is given as a global variable, check that it is
        well-formed. According to the WMO, valid codes are a numeric string
        comprised of 5 or 7 characters.

        Args:
            ds (netCDF4.Dataset): open Dataset

        Returns:
            Result
        """

        valid = True
        ctxt = "wmo_platform_code"
        msg = "The wmo_platform_code must be a numeric string of 5 or 7 characters"

        code = getattr(ds, "wmo_platform_code", None)
        if code:
           if not (
               isinstance(code, str) and
               code.isnumeric() and
               (5 <= len(code) <= 7)
           ):
               valid = False

        return Result(BaseCheck.HIGH, valid, ctxt, [msg])

class IOOSBaseSOSCheck(BaseCheck):
    _cc_spec = 'ioos_sos'
    _cc_spec_version = '0.1'
    _cc_description = ('IOOS Inventory Metadata checks for the Sensor Observation System (SOS). '
                       'Checks SOS functions GetCapabilities and DescribeSensor.')
    register_checker = True
    # requires login
    _cc_url = 'http://sdf.ndbc.noaa.gov/sos/'


class IOOSSOSGCCheck(BaseSOSGCCheck, IOOSBaseSOSCheck):

    # set up namespaces for XPath
    ns = Namespaces().get_namespaces(['sos', 'gml', 'xlink'])
    ns['ows'] = Namespaces().get_namespace('ows110')

    @check_has(BaseCheck.HIGH)
    def check_high(self, ds):
        return [

        ]

    @check_has(BaseCheck.MEDIUM)
    def check_recommended(self, ds):
        return [
            ('service_contact_email', XPath("/sos:Capabilities/ows:ServiceProvider/ows:ServiceContact/ows:ContactInfo/ows:Address/ows:ElectronicMailAddress", namespaces=self.ns)),
            ('service_contact_name', XPath("/sos:Capabilities/ows:ServiceProvider/ows:ServiceContact/ows:IndividualName", namespaces=self.ns)),
            ('service_provider_name', XPath("/sos:Capabilities/ows:ServiceProvider/ows:ProviderName", namespaces=self.ns)),

            ('service_title', XPath("/sos:Capabilities/ows:ServiceProvider/ows:ProviderName", namespaces=self.ns)),
            ('service_type_name', XPath("/sos:Capabilities/ows:ServiceIdentification/ows:ServiceType", namespaces=self.ns)),
            ('service_type_version', XPath("/sos:Capabilities/ows:ServiceIdentification/ows:ServiceTypeVersion", namespaces=self.ns)),
            # ds.identification[0].observed_properties has this as well, but
            # don't want to try to shoehorn a function here
            # ('variable_names', len(ds.identification[0].observed_properties) > 0)
            ('variable_names', XPath("/sos:Capabilities/sos:Contents/sos:ObservationOfferingList/sos:ObservationOffering/sos:observedProperty",
             namespaces=self.ns)),
            ('data_format_template_version', XPath("/sos:Capabilities/ows:OperationsMetadata/ows:ExtendedCapabilities/gml:metaDataProperty[@xlink:title='ioosTemplateVersion']/gml:version",
             namespaces=self.ns))
        ]

    @check_has(BaseCheck.LOW)
    def check_suggested(self, ds):
        return [
            'altitude_units'
        ]


class IOOSSOSDSCheck(BaseSOSDSCheck, IOOSBaseSOSCheck):

    # set up namespaces for XPath
    ns = Namespaces().get_namespaces(['sml', 'swe', 'gml', 'xlink'])

    @check_has(BaseCheck.HIGH)
    def check_high(self, ds):
        return [
            ('platform_sponsor', XPath("/sml:SensorML/sml:member/sml:System/sml:classification/sml:ClassifierList/sml:classifier[@name='sponsor']/sml:Term/sml:value", namespaces=self.ns)),
            ('platform_type', XPath("/sml:SensorML/sml:member/sml:System/sml:classification/sml:ClassifierList/sml:classifier[@name='platformType']/sml:Term/sml:value", namespaces=self.ns)),
            ('station_publisher_name', XPath("/sml:SensorML/sml:member/sml:System/sml:contact/sml:ContactList/sml:member[@xlink:role='http://mmisw.org/ont/ioos/definition/publisher']/sml:ResponsibleParty/sml:organizationName", namespaces=self.ns)),
            ('station_publisher_email', XPath("/sml:SensorML/sml:member/sml:System/sml:contact/sml:ContactList/sml:member[@xlink:role='http://mmisw.org/ont/ioos/definition/publisher']/sml:ResponsibleParty/sml:contactInfo/address/sml:electronicMailAddress", namespaces=self.ns)),
            ('station_id', XPath("/sml:SensorML/sml:member/sml:System/sml:identification/sml:IdentifierList/sml:identifier[@name='stationID']/sml:Term/sml:value", namespaces=self.ns)),
            ('station_long_name', XPath("/sml:SensorML/sml:member/sml:System/sml:identification/sml:IdentifierList/sml:identifier[@name='longName']/sml:Term/sml:value", namespaces=self.ns)),
            ('station_short_name', XPath("/sml:SensorML/sml:member/sml:System/sml:identification/sml:IdentifierList/sml:identifier[@name='shortName']/sml:Term/sml:value", namespaces=self.ns)),
            ('station_wmo_id', XPath("/sml:SensorML/sml:member/sml:System/sml:identification/sml:IdentifierList/sml:identifier/sml:Term[@definition=\"http://mmisw.org/ont/ioos/definition/wmoID\"]/sml:value", namespaces=self.ns)),
            ('time_period', XPath("/sml:SensorML/sml:member/sml:System/sml:capabilities[@name='observationTimeRange']/swe:DataRecord/swe:field[@name='observationTimeRange']/swe:TimeRange/swe:value", namespaces=self.ns)),
            ('operator_email', XPath("/sml:SensorML/sml:member/sml:System/sml:contact/sml:ContactList/sml:member[@xlink:role='http://mmisw.org/ont/ioos/definition/operator']/sml:ResponsibleParty/sml:contactInfo/address/sml:electronicMailAddress", namespaces=self.ns)),
            ('operator_name', XPath("/sml:SensorML/sml:member/sml:System/sml:contact/sml:ContactList/sml:member[@xlink:role='http://mmisw.org/ont/ioos/definition/operator']/sml:ResponsibleParty/sml:organizationName", namespaces=self.ns)),
            ('station_description', XPath("/sml:SensorML/sml:member/sml:System/gml:description", namespaces=self.ns)),
            # replaced with lon/lat with point
            ('station_location_point', XPath("/sml:SensorML/sml:member/sml:System/sml:location/gml:Point/gml:pos", namespaces=self.ns))
        ]

    @check_has(BaseCheck.MEDIUM)
    def check_recommended(self, ds):
        return [
            ('sensor_descriptions', XPath("/sml:SensorML/sml:member/sml:System/sml:components/sml:ComponentList/sml:component/sml:System/gml:description", namespaces=self.ns)),
            ('sensor_ids', XPath("/sml:SensorML/sml:member/sml:System/sml:components/sml:ComponentList/sml:component/sml:System/@gml:id", namespaces=self.ns)),
            ('sensor_names', XPath("/sml:SensorML/sml:member/sml:System/sml:components/sml:ComponentList/sml:component/@name", namespaces=self.ns)),

            ('data_format_template_version', XPath("/sml:SensorML/sml:capabilities/swe:SimpleDataRecord/swe:field[@name='ioosTemplateVersion']/swe:Text/swe:value", namespaces=self.ns)),

            ('variable_names', XPath("/sml:SensorML/sml:member/sml:System/sml:components/sml:ComponentList/sml:component/sml:System/sml:outputs/sml:OutputList/sml:output/swe:Quantity/@definition", namespaces=self.ns)),
            ('variable_units', XPath("/sml:SensorML/sml:member/sml:System/sml:components/sml:ComponentList/sml:component/sml:System/sml:outputs/sml:OutputList/sml:output/swe:Quantity/swe:uom/@code", namespaces=self.ns)),
            ('network_id', XPath("/sml:SensorML/sml:member/sml:System/sml:capabilities[@name='networkProcedures']/swe:SimpleDataRecord/gml:metaDataProperty/@xlink:href", namespaces=self.ns)),
            ('operator_sector', XPath("/sml:SensorML/sml:member/sml:System/sml:classification/sml:ClassifierList/sml:classifier[@name='operatorSector']/sml:Term/sml:value", namespaces=self.ns)),
        ]

    @check_has(BaseCheck.LOW)
    def check_suggested(self, ds):
        return [
        ]<|MERGE_RESOLUTION|>--- conflicted
+++ resolved
@@ -454,11 +454,7 @@
             'publisher_postalcode',
             'publisher_state',
             'publisher_type',
-<<<<<<< HEAD
-            ('references', base.UrlValidator())
-=======
             'references'
->>>>>>> 7d443486
         ]
 
     def setup(self, ds):
