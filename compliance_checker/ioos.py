'''
Check for IOOS-approved attributes
'''
from compliance_checker.base import (BaseCheck, BaseNCCheck, BaseSOSGCCheck,
                                     BaseSOSDSCheck, check_has, Result,
                                     attr_check)
from owslib.namespaces import Namespaces
from lxml.etree import XPath
from compliance_checker.acdd import ACDD1_3Check
from compliance_checker.cfutil import (get_geophysical_variables,
                                       get_instrument_variables)
from compliance_checker import base
from compliance_checker.cf.cf import CF1_6Check, CF1_7Check
import validators
import re


class IOOSBaseCheck(BaseCheck):
    _cc_spec = 'ioos'
    _cc_spec_version = '0.1'
    _cc_description = 'IOOS Inventory Metadata'
    _cc_url = 'https://ioos.github.io/ioos-metadata/ioos-metadata-profile-v1-1.html#ioos-netcdf-metadata-profile-attributes'
    _cc_display_headers = {
        3: 'Highly Recommended',
        2: 'Recommended',
        1: 'Suggested'
    }

    @classmethod
    def _has_attr(cls, ds, attr, concept_name, priority=BaseCheck.HIGH):
        """
        Checks for the existance of attr in ds, with the name/message using concept_name.
        """
        val = cls.std_check(ds, attr)
        msgs = []

        if not val:
            msgs.append("Attr '{}' (IOOS concept: '{}') not found in dataset".format(attr, concept_name))

        return Result(priority, val, concept_name, msgs)

    @classmethod
    def _has_var_attr(cls, dataset, vname, attr, concept_name,
                      priority=BaseCheck.HIGH):
        """
        Checks for the existance of an attr on variable vname in dataset, with the name/message using concept_name.
        """
        val = True
        msgs = []
        if vname not in dataset.variables:
            val = False
            msgs.append("Variable '{}' not present while checking for attr '{}' for IOOS concept: '{}'".format(vname, attr, concept_name))
        else:
            v = dataset.variables[vname]
            if attr not in v.ncattrs():
                val = False
                msgs.append("Attr '{}' not present on var '{}' while checking for IOOS concept: '{}'".format(attr, vname, concept_name))

        return Result(priority, val, concept_name, msgs)


class IOOSNCCheck(BaseNCCheck, IOOSBaseCheck):

    def check_time_period(self, ds):
        """
        Check that time period attributes are both set.
        """
        start = self.std_check(ds, 'time_coverage_start')
        end = self.std_check(ds, 'time_coverage_end')

        msgs = []
        count = 2
        if not start:
            count -= 1
            msgs.append("Attr 'time_coverage_start' is missing")
        if not end:
            count -= 1
            msgs.append("Attr 'time_coverage_end' is missing")

        return Result(BaseCheck.HIGH, (count, 2), 'time coverage start/end', msgs)

    def check_station_location_lat(self, ds):
        """
        Checks station lat attributes are set
        """
        gmin = self.std_check(ds, 'geospatial_lat_min')
        gmax = self.std_check(ds, 'geospatial_lat_max')

        msgs = []
        count = 2
        if not gmin:
            count -= 1
            msgs.append("Attr 'geospatial_lat_min' is missing")
        if not gmax:
            count -= 1
            msgs.append("Attr 'geospatial_lat_max' is missing")

        return Result(BaseCheck.HIGH, (count, 2), 'geospatial lat min/max', msgs)

    def check_station_location_lon(self, ds):
        """
        Checks station lon attributes are set
        """
        gmin = self.std_check(ds, 'geospatial_lon_min')
        gmax = self.std_check(ds, 'geospatial_lon_max')

        msgs = []
        count = 2
        if not gmin:
            count -= 1
            msgs.append("Attr 'geospatial_lon_min' is missing")
        if not gmax:
            count -= 1
            msgs.append("Attr 'geospatial_lon_max' is missing")

        return Result(BaseCheck.HIGH, (count, 2), 'geospatial lon min/max', msgs)


class IOOS0_1Check(IOOSNCCheck):
    _cc_spec_version = '0.1'
    _cc_description = 'IOOS Inventory Metadata'
    register_checker = True

    def check_global_attributes(self, ds):
        """
        Check all global NC attributes for existence.

        :param netCDF4.Dataset ds: An open netCDF dataset
        """
        return [
            self._has_attr(ds, 'acknowledgement', 'Platform Sponsor'),
            self._has_attr(ds, 'publisher_email', 'Station Publisher Email'),
            self._has_attr(ds, 'publisher_email', 'Service Contact Email', BaseCheck.MEDIUM),
            self._has_attr(ds, 'institution', 'Service Provider Name', BaseCheck.MEDIUM),
            self._has_attr(ds, 'publisher_name', 'Service Contact Name', BaseCheck.MEDIUM),
            self._has_attr(ds, 'Conventions', 'Data Format Template Version', BaseCheck.MEDIUM),
            self._has_attr(ds, 'publisher_name', 'Station Publisher Name', BaseCheck.HIGH),
        ]

    def check_variable_attributes(self, ds):
        """
        Check IOOS concepts that come from NC variable attributes.

        :param netCDF4.Dataset ds: An open netCDF dataset
        """
        return [
            self._has_var_attr(ds, 'platform', 'long_name', 'Station Long Name'),
            self._has_var_attr(ds, 'platform', 'short_name', 'Station Short Name'),
            self._has_var_attr(ds, 'platform', 'source', 'Platform Type'),
            self._has_var_attr(ds, 'platform', 'ioos_name', 'Station ID'),
            self._has_var_attr(ds, 'platform', 'wmo_id', 'Station WMO ID'),
            self._has_var_attr(ds, 'platform', 'comment', 'Station Description'),
        ]

    def check_variable_names(self, ds):
        """
        Ensures all variables have a standard_name set.
        """
        msgs = []
        count = 0

        for k, v in ds.variables.items():
            if 'standard_name' in v.ncattrs():
                count += 1
            else:
                msgs.append("Variable '{}' missing standard_name attr".format(k))

        return Result(BaseCheck.MEDIUM, (count, len(ds.variables)), 'Variable Names', msgs)

    def check_altitude_units(self, ds):
        """
        If there's a variable named z, it must have units.

        @TODO: this is duplicated with check_variable_units
        :param netCDF4.Dataset ds: An open netCDF dataset
        """
        if 'z' in ds.variables:
            msgs = []
            val = 'units' in ds.variables['z'].ncattrs()
            if not val:
                msgs.append("Variable 'z' has no units attr")
            return Result(BaseCheck.LOW, val, 'Altitude Units', msgs)

        return Result(BaseCheck.LOW, (0, 0), 'Altitude Units', ["Dataset has no 'z' variable"])

    def check_variable_units(self, ds):
        """
        Ensures all variables have units.
        """
        msgs = []
        count = 0

        for k, v in ds.variables.items():
            if 'units' in v.ncattrs():
                count += 1
            else:
                msgs.append("Variable '{}' missing units attr".format(k))

        return Result(BaseCheck.MEDIUM, (count, len(ds.variables)), 'Variable Units', msgs)


class IOOS1_1Check(IOOSNCCheck):
    '''
    Compliance checker implementation of IOOS Metadata Profile, Version 1.1

    Related links:
    https://ioos.github.io/ioos-metadata/ioos-metadata-profile-v1-1.html#ioos-netcdf-metadata-profile-attributes
    https://github.com/ioos/compliance-checker/issues/69
    https://github.com/ioos/compliance-checker/issues/358
    '''
    _cc_spec_version = '1.1'
    _cc_description = 'IOOS Metadata Profile, Version 1.1'
    _cc_url = 'https://ioos.github.io/ioos-metadata/ioos-metadata-profile-v1-1.html#ioos-netcdf-metadata-profile-attributes'
    register_checker = True

    def __init__(self):
        # Define the global attributes
        self.required_atts = [
            'contributor_name',
            'contributor_role',
            'creator_country',
            'creator_email',
            'creator_sector',
            'featureType',
            'id',
            'institution',
            'naming_authority',
            'platform',
            'platform_vocabulary',
            'publisher_country',
            'publisher_email',
            'publisher_name',
            'standard_name_vocabulary',
            'title'
        ]

        self.rec_atts = [
            'creator_address',
            'creator_city',
            'creator_name',
            'creator_phone',
            'creator_state',
            'creator_url',
            'creator_zipcode',
            'keywords',
            'license',
            'publisher_address',
            'publisher_city',
            'publisher_phone',
            'publisher_state',
            'publisher_url',
            'publisher_zipcode',
            'summary'
        ]

    @check_has(BaseCheck.HIGH)
    def check_high(self, ds):
        '''
        Performs a check on each highly recommended attributes' existence in the dataset

        :param netCDF4.Dataset ds: An open netCDF dataset
        '''
        return self.required_atts

    @check_has(BaseCheck.MEDIUM)
    def check_recommended(self, ds):
        '''
        Performs a check on each recommended attributes' existence in the dataset

        :param netCDF4.Dataset ds: An open netCDF dataset
        '''
        return self.rec_atts

    def check_platform_variables(self, ds):
        '''
        The value of platform attribute should be set to another variable which
        contains the details of the platform. There can be multiple platforms
        involved depending on if all the instances of the featureType in the
        collection share the same platform or not. If multiple platforms are
        involved, a variable should be defined for each platform and referenced
        from the geophysical variable in a space separated string.

        :param netCDF4.Dataset ds: An open netCDF dataset
        '''
        platform_names = getattr(ds, 'platform', '').split(' ')
        val = all(platform_name in ds.variables for platform_name in platform_names)
        msgs = []
        if not val:
            msgs = [('The value of "platform" global attribute should be set to another variable '
                     'which contains the details of the platform. If multiple platforms are '
                     'involved, a variable should be defined for each platform and referenced '
                     'from the geophysical variable in a space separated string.')]
        return [Result(BaseCheck.HIGH, val, 'platform variables', msgs)]

    def check_platform_variable_attributes(self, ds):
        '''
        Platform variables must contain the following attributes:
            ioos_code
            long_name
            short_name
            type

        :param netCDF4.Dataset ds: An open netCDF dataset
        '''
        results = []
        platform_name = getattr(ds, 'platform', '')
        # There can be multiple platforms defined here (space separated)
        for platform in platform_name.split(' '):
            if platform in ds.variables:
                results += [
                    self._has_var_attr(ds, platform, 'long_name', 'Platform Long Name'),
                    self._has_var_attr(ds, platform, 'short_name', 'Platform Short Name'),
                    self._has_var_attr(ds, platform, 'ioos_code', 'Platform IOOS Code'),
                    self._has_var_attr(ds, platform, 'type', 'Platform Type')
                ]
        return results

    def check_geophysical_vars_fill_value(self, ds):
        '''
        Check that geophysical variables contain fill values.

        :param netCDF4.Dataset ds: An open netCDF dataset
        '''
        results = []
        for geo_var in get_geophysical_variables(ds):
            results.append(
                self._has_var_attr(ds, geo_var, '_FillValue', '_FillValue', BaseCheck.MEDIUM),
            )
        return results

    def check_geophysical_vars_standard_name(self, ds):
        '''
        Check that geophysical variables contain standard names.

        :param netCDF4.Dataset ds: An open netCDF dataset
        '''
        results = []
        for geo_var in get_geophysical_variables(ds):
            results.append(
                self._has_var_attr(ds, geo_var, 'standard_name', 'geophysical variables standard_name'),
            )
        return results

    def check_units(self, ds):
        '''
        Required for most all variables that represent dimensional quantities.
        The value should come from udunits authoritative vocabulary, which is
        documented in the CF standard name table with it's corresponding
        standard name.

        :param netCDF4.Dataset ds: An open netCDF dataset
        '''
        cf16 = CF1_6Check()
        return cf16.check_units(ds)

class IOOS1_2_ConventionsValidator(base.RegexValidator):
    validator_regex = r"\bIOOS-1.2\b"
    validator_fail_message = "{} must contain the string \"IOOS 1.2\""

class IOOS1_2Check(IOOSNCCheck):
    """
    Class to implement the IOOS Metadata 1.2 Specification
    """

    _cc_spec_version = '1.2'
    _cc_description = 'IOOS Metadata Profile, Version 1.2'
    _cc_url = 'https://ioos.github.io/ioos-metadata/ioos-metadata-profile-v1-2.html'
    register_checker = True

    def __init__(self):

        # instantiate objects used for delegation
        self.acdd1_6 = ACDD1_3Check()
        self.cf1_7   = CF1_7Check()

        # extend standard_names set to include QARTOD standard_names
        self._qartod_std_names = [
            "aggregate_quality_flag",
            "attenuated_signal_test_quality_flag",
            "climatology_test_quality_flag",
            "flat_line_test_quality_flag",
            "gap_test_quality_flag",
            "gross_range_test_quality_flag",
            "location_test_quality_flag",
            "multi_variate_test_quality_flag",
            "neighbor_test_quality_flag",
            "rate_of_change_test_quality_flag",
            "spike_test_quality_flag",
            "syntax_test_quality_flag"
        ]
        self.cf1_7._std_names._names.extend(self._qartod_std_names)

        # check geophysical variables have the following attrs:
        self.check_var_attrs = (
            ("_FillValue", BaseCheck.MEDIUM),
            ("missing_value", BaseCheck.MEDIUM),
            #( "standard_name", BaseCheck.HIGH # already checked in CF1_7Check.check_standard_name()
            ("standard_name_uri", BaseCheck.MEDIUM),
            #( "units", BaseCheck.HIGH # already checked in CF1_7Check.check_units()
            ("platform", BaseCheck.HIGH),
            #( "wmo_platform_code", BaseCheck.HIGH # only "if applicable", see check_wmo_platform_code()
        )

        self.required_atts = [
            ('Conventions', IOOS1_2_ConventionsValidator),
            'creator_country',
            ('creator_email', base.EmailValidator),
            'creator_institution',
            ('creator_sector', {"gov_state", "nonprofit", "tribal", "other",
                                "unknown", "gov_municipal", "industry",
                                "gov_federal", "academic"}),
            ('creator_url', base.UrlValidator),
            'featureType',
            'id',
            ('infoUrl', base.UrlValidator),
            'license',
            'naming_authority',
            'platform',
            'platform_name',
            'platform_vocabulary',
            'publisher_country',
            ('publisher_email', base.EmailValidator),
            'publisher_institution',
            ('publisher_url', base.UrlValidator),
            # TODO: handle standard name table exclusion for v38?
            ('standard_name_vocabulary',
             re.compile(r'^CF Standard Name Table v[1-9]\d*$')),
            'summary',
            'title'
        ]

        self.rec_atts = [
            ('contributor_email', base.EmailValidator),
            'contributor_name',
            'contributor_role',
            'contributor_role_vocabulary',
            ('contributor_url', base.UrlValidator),
            'creator_address',
            'creator_city',
            'creator_name',
            'creator_phone',
            'creator_postalcode',
            'creator_state',
            # checked in check_creator_and_publisher_type
            #'creator_type',
            'institution',
            'instrument',
            'ioos_ingest',
            'keywords',
            'platform_id',
            'publisher_address',
            'publisher_city',
            'publisher_name',
            'publisher_phone',
            'publisher_postalcode',
            'publisher_state',
<<<<<<< HEAD
            # checked in check_creator_and_publisher_type
            #'publisher_type',
            ('references', base.UrlValidator)
=======
            'publisher_type',
            'references'
>>>>>>> 7dbb6864
        ]

    def setup(self, ds):
        self.platform_vars = self._find_platform_vars(ds)

    def _find_platform_vars(self, ds):
        """
        Finds any variables referenced by 'platform' attribute which exist in
        the dataset.

        Parameters
        ----------
        ds: netCDF4.Dataset
            An open netCDF4 Dataset.

        Returns
        -------
        set of netCDF4.Variable
            Set of variables which are platform variables.
        """
        plat_vars = ds.get_variables_by_attributes(platform=
                                                   lambda p: isinstance(p, str))
        return {ds.variables[var.platform] for var in plat_vars if
                var.platform in ds.variables}

    @check_has(BaseCheck.HIGH)
    def check_high(self, ds):
        '''
        Performs a check on each highly recommended attributes' existence in the dataset

        :param netCDF4.Dataset ds: An open netCDF dataset
        '''
        return self.required_atts

    @check_has(BaseCheck.MEDIUM)
    def check_recommended(self, ds):
        '''
        Performs a check on each recommended attributes' existence in the dataset

        :param netCDF4.Dataset ds: An open netCDF dataset
        '''
        return self.rec_atts

    def check_standard_name(self, ds):
        """
        Wrapper for checking standard names using the CF module.
        Extends the StandardNameTable to include QARTOD variable
        standard names.
        """

        return self.cf1_7.check_standard_name(ds)

    def check_feature_type(self, ds):
        """
        Wrapper for checking featureType global attribute using the CF module.
        """
        return self.cf1_7.check_feature_type(ds)

    def check_units(self, ds):
        """
        Wrapper to check units with the CF module.
        """

        return self.cf1_7.check_units(ds)

    def check_vars_have_attrs(self, ds):
        """
        Using the tuples defined in __init__, check that each variable has
        the attributes using the corresponding priority.

        :param netCDF4.Dataset: open netCDF4 dataset
        """

        results = []
        # NOTE should it also find 'geospatial` variables?
        for geo_var in get_geophysical_variables(ds):
            for attr_tuple in self.check_var_attrs:
                results.append(
                    self._has_var_attr(
                        ds,
                        geo_var,
                        attr_tuple[0], # attribute name
                        attr_tuple[0], # attribute name used as 'concept_name'
                        attr_tuple[1]  # priority level
                    )
                )

        return results


    def check_platform_variable_cf_role(self, ds):
        """
        Verify that any platform variables have valid CF roles

        Args:
            ds (netCDF-4 Dataset): open Dataset object

        Returns:
            list of Result objects
        """
        valid_cf_roles = {"timeseries_id", "profile_id", "trajectory_id"}
        cf_role_results = []
        for var in self.platform_vars:
            attr_check(("cf_role", valid_cf_roles), ds, BaseCheck.HIGH,
                        cf_role_results, var_name=var.name)
        return cf_role_results

    def check_creator_and_publisher_type(self, ds):
        """
        Check if global attribute creator_type and publisher_type
        are contained within the values "person", "group", "institution", or
        "position".  If creator_type is not present within the global
        attributes, assume it is set to a value of "person".

        Parameters
        ----------
        ds: netCDF4.Dataset
            An open netCDF4 Dataset

        Returns
        -------
        list of Result
        """
        result_list = []
        for global_att_name in ("creator_type", "publisher_type"):
            messages = []
            try:
                att_value = ds.getncattr(global_att_name)
            except AttributeError:
                # if the attribute isn't found, it's implicitly assigned
                # a value of "person", so it automatically passes.
                pass_stat = True
            else:
                expected_types = {"person", "group", "institution", "position"}
                if att_value in expected_types:
                    pass_stat = True
                else:
                    pass_stat = False
                    messages.append("If specified, {} must be in value list "
                                    "({})".format(global_att_name,
                                                  sorted(expected_types)))

            result_list.append(Result(BaseCheck.MEDIUM, pass_stat,
                                      global_att_name, messages))

        return result_list

    def check_single_platform(self, ds):
        """
        Verify that a dataset only has a single platform attribute.

        Args:
            ds (netCDF-4 Dataset): open Dataset object

        Returns:
            Result
        """

        platform_set = set()

        global_platform = getattr(ds, "platform", None)
        if global_platform:
            platform_set.add(global_platform)

        for v in ds.get_variables_by_attributes(platform=lambda x: x is not None):
            platform_set.add(v.getncattr("platform"))

        msg = "A dataset may only have one platform; {} found".format(len(platform_set))
        if len(platform_set) > 1:
            return Result(BaseCheck.HIGH, False, "platform", [msg])
        elif len(platform_set) == 0:
            return Result(BaseCheck.HIGH, False, "platform", ["A dataset must have a global attribute \"platform\""])
        else:
            return Result(BaseCheck.HIGH, True, "platform", [msg])

    def _check_gts_ingest(self, attr, msg):
        """
        Helper function for check_gts_ingest().

        Args:
            attr (?): attribute value

        Returns:
            Result
        """

        if (
            isinstance(attr, str)
            and
            ((attr == "true") or (attr == "false"))
        ):
            val = True
        else:
            val = False
        return Result(BaseCheck.HIGH, val, "gts_ingest", [msg])

    def check_gts_ingest(self, ds):
        """
        Check if a dataset has a global gts_ingest attribute and if any
        variables also have the gts_ingest attribute.

        According to https://ioos.github.io/ioos-metadata/ioos-metadata-profile-v1-2.html#requirements-for-ioos-dataset-gts-ingest,
        the gts_ingest is "required, if applicable". Because the Compliance Checker
        cannot accurately guess applicability of a certain dataset or variable,
        this check simply verifies that if it exists, the value is a string
        denoting "true" or "false".

        Args:
            ds (netCDF4.Dataset): open Dataset

        Returns:
            list of Result objects
        """

        default_pass_result = Result(BaseCheck.HIGH, True, "gts_ingest", ["gts_ingest"])

        results = []

        # check global
        glb_msg = ("If provided, the global attribute \"gts_ingest\" must be a "
                   "string and its value must be one of \"true\" or \"false\"")
        glb_gts_attr = getattr(ds, "gts_ingest", None)
        if glb_gts_attr:
            results.append(self._check_gts_ingest(glb_gts_attr, glb_msg))
        else:
            results.append(default_pass_result)

        # check variables
        var_msg = ("If provided, the attribute \"gts_ingest\" of variable \"{v}\" "
                   "must be a string and its value must be one of "
                   "\"true\" or \"false\"")
        for v in ds.variables:
            _attr = getattr(ds.variables[v], "gts_ingest", None)
            if _attr:
                print(_attr)
                results.append((self._check_gts_ingest(_attr, var_msg.format(v=v))))
            else:
                results.append(default_pass_result)

        return results

    def check_instrument_variables(self, ds):
        """
        If present, the instrument_variable is one that contains additional
        metadata about the instrument the data was collected with.

        Args:
            ds (netCDF4.Dataset): open Dataset

        Returns:
            list of Results
        """

        results = []
        instr_vars = get_instrument_variables(ds)

        # check for component, disciminant
        for instr in instr_vars:
            if instr in ds.variables:
                compnt = getattr(ds.variables[instr], "component", None)
                m = ["component attribute of {} ({}) must be a string".format(instr, compnt)]
                if compnt:
                    results.append(
                        Result(BaseCheck.MEDIUM, isinstance(compnt, str), "instrument_variable", m)
                    )
                else:
                    results.append(Result(BaseCheck.MEDIUM, True, "instrument_variable", m))

                disct = getattr(ds.variables[instr], "discriminant", None)
                m = ["discriminant attribute of {} ({}) must be a string".format(instr, disct)]
                if disct:
                    results.append(
                        Result(BaseCheck.MEDIUM, isinstance(disct, str), "instrument_variable", m)
                    )
                else:
                    results.append(Result(BaseCheck.MEDIUM, True, "instrument_variable", m))

        return results

    def check_qartod_variables_references(self, ds):
        """
        For any variables that are deemed QARTOD variables, check that they
        contain the "references" attribute and that the value of the attribute
        is a valid URL.

        Args:
            ds (netCDF4.Dataset): open Dataset

        Returns:
            list of Results
        """

        results = []
        ctxt = "qartod_variable:references"
        for v in ds.get_variables_by_attributes(standard_name=lambda x: x in self._qartod_std_names):
            msg = "\"references\" attribute for variable \"{}\" must be a valid URL".format(v.name)
            val = bool(validators.url(getattr(v, "references", "")))
            results.append(Result(BaseCheck.MEDIUM, val, ctxt, [msg]))

        return results

    def check_wmo_platform_code(self, ds):
        """
        If a WMO Platform Code is given as a global variable, check that it is
        well-formed. According to the WMO, valid codes are a numeric string
        comprised of 5 or 7 characters.

        Args:
            ds (netCDF4.Dataset): open Dataset

        Returns:
            Result
        """

        valid = True
        ctxt = "wmo_platform_code"
        msg = "The wmo_platform_code must be a numeric string of 5 or 7 characters"

        code = getattr(ds, "wmo_platform_code", None)
        if code:
           if not (
               isinstance(code, str) and
               code.isnumeric() and
               (5 <= len(code) <= 7)
           ):
               valid = False

        return Result(BaseCheck.HIGH, valid, ctxt, [msg])

class IOOSBaseSOSCheck(BaseCheck):
    _cc_spec = 'ioos_sos'
    _cc_spec_version = '0.1'
    _cc_description = ('IOOS Inventory Metadata checks for the Sensor Observation System (SOS). '
                       'Checks SOS functions GetCapabilities and DescribeSensor.')
    register_checker = True
    # requires login
    _cc_url = 'http://sdf.ndbc.noaa.gov/sos/'


class IOOSSOSGCCheck(BaseSOSGCCheck, IOOSBaseSOSCheck):

    # set up namespaces for XPath
    ns = Namespaces().get_namespaces(['sos', 'gml', 'xlink'])
    ns['ows'] = Namespaces().get_namespace('ows110')

    @check_has(BaseCheck.HIGH)
    def check_high(self, ds):
        return [

        ]

    @check_has(BaseCheck.MEDIUM)
    def check_recommended(self, ds):
        return [
            ('service_contact_email', XPath("/sos:Capabilities/ows:ServiceProvider/ows:ServiceContact/ows:ContactInfo/ows:Address/ows:ElectronicMailAddress", namespaces=self.ns)),
            ('service_contact_name', XPath("/sos:Capabilities/ows:ServiceProvider/ows:ServiceContact/ows:IndividualName", namespaces=self.ns)),
            ('service_provider_name', XPath("/sos:Capabilities/ows:ServiceProvider/ows:ProviderName", namespaces=self.ns)),

            ('service_title', XPath("/sos:Capabilities/ows:ServiceProvider/ows:ProviderName", namespaces=self.ns)),
            ('service_type_name', XPath("/sos:Capabilities/ows:ServiceIdentification/ows:ServiceType", namespaces=self.ns)),
            ('service_type_version', XPath("/sos:Capabilities/ows:ServiceIdentification/ows:ServiceTypeVersion", namespaces=self.ns)),
            # ds.identification[0].observed_properties has this as well, but
            # don't want to try to shoehorn a function here
            # ('variable_names', len(ds.identification[0].observed_properties) > 0)
            ('variable_names', XPath("/sos:Capabilities/sos:Contents/sos:ObservationOfferingList/sos:ObservationOffering/sos:observedProperty",
             namespaces=self.ns)),
            ('data_format_template_version', XPath("/sos:Capabilities/ows:OperationsMetadata/ows:ExtendedCapabilities/gml:metaDataProperty[@xlink:title='ioosTemplateVersion']/gml:version",
             namespaces=self.ns))
        ]

    @check_has(BaseCheck.LOW)
    def check_suggested(self, ds):
        return [
            'altitude_units'
        ]


class IOOSSOSDSCheck(BaseSOSDSCheck, IOOSBaseSOSCheck):

    # set up namespaces for XPath
    ns = Namespaces().get_namespaces(['sml', 'swe', 'gml', 'xlink'])

    @check_has(BaseCheck.HIGH)
    def check_high(self, ds):
        return [
            ('platform_sponsor', XPath("/sml:SensorML/sml:member/sml:System/sml:classification/sml:ClassifierList/sml:classifier[@name='sponsor']/sml:Term/sml:value", namespaces=self.ns)),
            ('platform_type', XPath("/sml:SensorML/sml:member/sml:System/sml:classification/sml:ClassifierList/sml:classifier[@name='platformType']/sml:Term/sml:value", namespaces=self.ns)),
            ('station_publisher_name', XPath("/sml:SensorML/sml:member/sml:System/sml:contact/sml:ContactList/sml:member[@xlink:role='http://mmisw.org/ont/ioos/definition/publisher']/sml:ResponsibleParty/sml:organizationName", namespaces=self.ns)),
            ('station_publisher_email', XPath("/sml:SensorML/sml:member/sml:System/sml:contact/sml:ContactList/sml:member[@xlink:role='http://mmisw.org/ont/ioos/definition/publisher']/sml:ResponsibleParty/sml:contactInfo/address/sml:electronicMailAddress", namespaces=self.ns)),
            ('station_id', XPath("/sml:SensorML/sml:member/sml:System/sml:identification/sml:IdentifierList/sml:identifier[@name='stationID']/sml:Term/sml:value", namespaces=self.ns)),
            ('station_long_name', XPath("/sml:SensorML/sml:member/sml:System/sml:identification/sml:IdentifierList/sml:identifier[@name='longName']/sml:Term/sml:value", namespaces=self.ns)),
            ('station_short_name', XPath("/sml:SensorML/sml:member/sml:System/sml:identification/sml:IdentifierList/sml:identifier[@name='shortName']/sml:Term/sml:value", namespaces=self.ns)),
            ('station_wmo_id', XPath("/sml:SensorML/sml:member/sml:System/sml:identification/sml:IdentifierList/sml:identifier/sml:Term[@definition=\"http://mmisw.org/ont/ioos/definition/wmoID\"]/sml:value", namespaces=self.ns)),
            ('time_period', XPath("/sml:SensorML/sml:member/sml:System/sml:capabilities[@name='observationTimeRange']/swe:DataRecord/swe:field[@name='observationTimeRange']/swe:TimeRange/swe:value", namespaces=self.ns)),
            ('operator_email', XPath("/sml:SensorML/sml:member/sml:System/sml:contact/sml:ContactList/sml:member[@xlink:role='http://mmisw.org/ont/ioos/definition/operator']/sml:ResponsibleParty/sml:contactInfo/address/sml:electronicMailAddress", namespaces=self.ns)),
            ('operator_name', XPath("/sml:SensorML/sml:member/sml:System/sml:contact/sml:ContactList/sml:member[@xlink:role='http://mmisw.org/ont/ioos/definition/operator']/sml:ResponsibleParty/sml:organizationName", namespaces=self.ns)),
            ('station_description', XPath("/sml:SensorML/sml:member/sml:System/gml:description", namespaces=self.ns)),
            # replaced with lon/lat with point
            ('station_location_point', XPath("/sml:SensorML/sml:member/sml:System/sml:location/gml:Point/gml:pos", namespaces=self.ns))
        ]

    @check_has(BaseCheck.MEDIUM)
    def check_recommended(self, ds):
        return [
            ('sensor_descriptions', XPath("/sml:SensorML/sml:member/sml:System/sml:components/sml:ComponentList/sml:component/sml:System/gml:description", namespaces=self.ns)),
            ('sensor_ids', XPath("/sml:SensorML/sml:member/sml:System/sml:components/sml:ComponentList/sml:component/sml:System/@gml:id", namespaces=self.ns)),
            ('sensor_names', XPath("/sml:SensorML/sml:member/sml:System/sml:components/sml:ComponentList/sml:component/@name", namespaces=self.ns)),

            ('data_format_template_version', XPath("/sml:SensorML/sml:capabilities/swe:SimpleDataRecord/swe:field[@name='ioosTemplateVersion']/swe:Text/swe:value", namespaces=self.ns)),

            ('variable_names', XPath("/sml:SensorML/sml:member/sml:System/sml:components/sml:ComponentList/sml:component/sml:System/sml:outputs/sml:OutputList/sml:output/swe:Quantity/@definition", namespaces=self.ns)),
            ('variable_units', XPath("/sml:SensorML/sml:member/sml:System/sml:components/sml:ComponentList/sml:component/sml:System/sml:outputs/sml:OutputList/sml:output/swe:Quantity/swe:uom/@code", namespaces=self.ns)),
            ('network_id', XPath("/sml:SensorML/sml:member/sml:System/sml:capabilities[@name='networkProcedures']/swe:SimpleDataRecord/gml:metaDataProperty/@xlink:href", namespaces=self.ns)),
            ('operator_sector', XPath("/sml:SensorML/sml:member/sml:System/sml:classification/sml:ClassifierList/sml:classifier[@name='operatorSector']/sml:Term/sml:value", namespaces=self.ns)),
        ]

    @check_has(BaseCheck.LOW)
    def check_suggested(self, ds):
        return [
        ]<|MERGE_RESOLUTION|>--- conflicted
+++ resolved
@@ -454,14 +454,9 @@
             'publisher_phone',
             'publisher_postalcode',
             'publisher_state',
-<<<<<<< HEAD
             # checked in check_creator_and_publisher_type
             #'publisher_type',
-            ('references', base.UrlValidator)
-=======
-            'publisher_type',
             'references'
->>>>>>> 7dbb6864
         ]
 
     def setup(self, ds):
