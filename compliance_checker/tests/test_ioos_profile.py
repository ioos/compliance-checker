import os

import numpy as np

from netCDF4 import Dataset

from compliance_checker.ioos import (
    IOOS0_1Check,
    IOOS1_1Check,
    IOOS1_2_PlatformIDValidator,
    IOOS1_2Check,
    NamingAuthorityValidator,
)
from compliance_checker.tests import BaseTestCase
from compliance_checker.tests.helpers import MockTimeSeries, MockVariable
from compliance_checker.tests.resources import STATIC_FILES
from compliance_checker.tests.test_cf import get_results


class TestIOOS0_1(BaseTestCase):
    """
    Tests for the IOOS Inventory Metadata v0.1
    """

    def setUp(self):
        # Use the NCEI Gold Standard Point dataset for IOOS checks
        self.ds = self.load_dataset(STATIC_FILES["ncei_gold_point_1"])

        self.ioos = IOOS0_1Check()

    def test_cc_meta(self):
        assert self.ioos._cc_spec == "ioos"
        assert self.ioos._cc_spec_version == "0.1"

    def test_global_attributes(self):
        """
        Tests that all global attributes checks are working
        """

        # Create an empty dataset that writes to /dev/null This acts as a
        # temporary netCDF file in-memory that never gets written to disk.
        nc_obj = Dataset(os.devnull, "w", diskless=True)
        self.addCleanup(nc_obj.close)

        results = self.ioos.check_global_attributes(nc_obj)
        for result in results:
            self.assert_result_is_bad(result)

        attrs = [
            "acknowledgement",
            "publisher_email",
            "institution",
            "publisher_name",
            "Conventions",
        ]
        for attr in attrs:
            setattr(nc_obj, attr, "test")

        results = self.ioos.check_global_attributes(nc_obj)
        for result in results:
            self.assert_result_is_good(result)

    def test_variable_attributes(self):
        """
        Tests that the platform variable attributes check is working
        """

        # Create an empty dataset that writes to /dev/null This acts as a
        # temporary netCDF file in-memory that never gets written to disk.
        nc_obj = Dataset(os.devnull, "w", diskless=True)
        self.addCleanup(nc_obj.close)

        # The dataset needs at least one variable to check that it's missing
        # all the required attributes.
        nc_obj.createDimension("time", 1)
        nc_obj.createVariable("platform", "S1", ())

        platform = nc_obj.variables["platform"]

        results = self.ioos.check_variable_attributes(nc_obj)
        for result in results:
            self.assert_result_is_bad(result)

        platform.long_name = "platform"
        platform.short_name = "platform"
        platform.source = "glider"
        platform.ioos_name = "urn:ioos:station:glos:leorgn"
        platform.wmo_id = "1234"
        platform.comment = "test"

        results = self.ioos.check_variable_attributes(nc_obj)
        for result in results:
            self.assert_result_is_good(result)

    def test_variable_units(self):
        """
        Tests that the variable units test is working
        """

        # this check tests that units attribute is present on EVERY variable

        # Create an empty dataset that writes to /dev/null This acts as a
        # temporary netCDF file in-memory that never gets written to disk.
        nc_obj = Dataset(os.devnull, "w", diskless=True)
        self.addCleanup(nc_obj.close)

        # The dataset needs at least one variable to check that it's missing
        # all the required attributes.
        nc_obj.createDimension("time", 1)
        nc_obj.createVariable("sample_var", "d", ("time",))

        sample_var = nc_obj.variables["sample_var"]

        results = self.ioos.check_variable_units(nc_obj)
        self.assert_result_is_bad(results)

        sample_var.units = "m"
        sample_var.short_name = "sample_var"

        results = self.ioos.check_variable_units(nc_obj)
        self.assert_result_is_good(results)

    def test_altitude_units(self):
        """
        Tests that the altitude variable units test is working
        """

        results = self.ioos.check_altitude_units(self.ds)
        self.assert_result_is_good(results)

        # Now test an nc file with a 'z' variable without units
        # Create an empty dataset that writes to /dev/null This acts as a
        # temporary netCDF file in-memory that never gets written to disk.
        nc_obj = Dataset(os.devnull, "w", diskless=True)
        self.addCleanup(nc_obj.close)

        # The dataset needs at least one variable to check that it's missing
        # all the required attributes.
        nc_obj.createDimension("time", 1)
        nc_obj.createVariable("z", "d", ("time",))
        z = nc_obj.variables["z"]
        z.short_name = "sample_var"

        results = self.ioos.check_variable_units(nc_obj)
        self.assert_result_is_bad(results)


class TestIOOS1_1(BaseTestCase):
    """
    Tests for the compliance checker implementation of IOOS Metadata Profile
    for NetCDF, Version 1.1
    """

    def setUp(self):
        # Use the IOOS 1_1 dataset for testing
        self.ds = self.load_dataset(STATIC_FILES["ioos_gold_1_1"])

        self.ioos = IOOS1_1Check()

    def test_cc_meta(self):
        assert self.ioos._cc_spec == "ioos"
        assert self.ioos._cc_spec_version == "1.1"

    def test_required_attributes(self):
        """
        Tests that required attributes test is working properly
        """

        results = self.ioos.check_high(self.ds)
        for result in results:
            self.assert_result_is_good(result)

    def test_recomended_attributes(self):
        """
        Tests that recommended attributes test is working properly
        """

        results = self.ioos.check_recommended(self.ds)
        for result in results:
            self.assert_result_is_good(result)

    def test_bad_platform_variables(self):
        """
        Tests that the platform variable attributes check is working
        """

        # Create an empty dataset that writes to /dev/null This acts as a
        # temporary netCDF file in-memory that never gets written to disk.
        nc_obj = Dataset(os.devnull, "w", diskless=True)
        self.addCleanup(nc_obj.close)

        # The dataset needs at least one variable to check that it's missing
        # all the required attributes.
        nc_obj.createDimension("time", 1)
        nc_obj.platform = "platform"
        # global attribute 'platform' points to variable that does not exist in dataset

        results = self.ioos.check_platform_variables(nc_obj)
        for result in results:
            self.assert_result_is_bad(result)

    def test_good_platform_variables(self):
        """
        Tests that the platform variable attributes check is working
        """

        results = self.ioos.check_platform_variables(self.ds)
        for result in results:
            self.assert_result_is_good(result)

    def test_bad_geophysical_vars_fill_value(self):
        """
        Tests that the geophysical variable _FillValue check is working
        """

        # Create an empty dataset that writes to /dev/null This acts as a
        # temporary netCDF file in-memory that never gets written to disk.
        nc_obj = Dataset(os.devnull, "w", diskless=True)
        self.addCleanup(nc_obj.close)

        # The dataset needs at least one variable to check that it's missing
        # all the required attributes.
        nc_obj.createDimension("time", 1)
        nc_obj.createVariable("sample_var", "d", ("time",))
        # Define some variable attributes but don't specify _FillValue
        sample_var = nc_obj.variables["sample_var"]
        sample_var.units = "m"
        sample_var.short_name = "temp"
        # global attribute 'platform' points to variable that does not exist in dataset

        results = self.ioos.check_geophysical_vars_fill_value(nc_obj)
        for result in results:
            self.assert_result_is_bad(result)

    def test_good_geophysical_vars_fill_value(self):
        """
        Tests that the geophysical variable _FillValue check is working
        """
        results = self.ioos.check_geophysical_vars_fill_value(self.ds)
        for result in results:
            self.assert_result_is_good(result)

    def test_bad_geophysical_vars_standard_name(self):
        """
        Tests that the platform variable attributes check is working
        """

        # Create an empty dataset that writes to /dev/null This acts as a
        # temporary netCDF file in-memory that never gets written to disk.
        nc_obj = Dataset(os.devnull, "w", diskless=True)
        self.addCleanup(nc_obj.close)

        # The dataset needs at least one variable to check that it's missing
        # all the required attributes.
        nc_obj.createDimension("time", 1)
        nc_obj.createVariable("sample_var", "d", ("time",))
        # Define some variable attributes but don't specify _FillValue
        sample_var = nc_obj.variables["sample_var"]
        sample_var.units = "m"
        sample_var.short_name = "temp"
        # global attribute 'platform' points to variable that does not exist in dataset

        results = self.ioos.check_geophysical_vars_standard_name(nc_obj)
        for result in results:
            self.assert_result_is_bad(result)

    def test_good_geophysical_vars_standard_name(self):
        """
        Tests that the geophysical variable _FillValue check is working
        """
        results = self.ioos.check_geophysical_vars_standard_name(self.ds)
        for result in results:
            self.assert_result_is_good(result)

    def test_bad_units(self):
        """
        Tests that the valid units check is working
        """

        # Create an empty dataset that writes to /dev/null This acts as a
        # temporary netCDF file in-memory that never gets written to disk.
        nc_obj = Dataset(os.devnull, "w", diskless=True)
        self.addCleanup(nc_obj.close)

        # The dataset needs at least one variable to check that it's missing
        # all the required attributes.
        nc_obj.createDimension("time", 1)
        nc_obj.createVariable("temperature", "d", ("time",))
        # Define some variable attributes but don't specify _FillValue
        sample_var = nc_obj.variables["temperature"]
        sample_var.units = "degC"  # Not valid units
        sample_var.short_name = "temp"
        # global attribute 'platform' points to variable that does not exist in dataset

        results = self.ioos.check_geophysical_vars_standard_name(nc_obj)
        for result in results:
            self.assert_result_is_bad(result)

    def test_good_units(self):
        """
        Tests that the valid units check is working
        """
        results = self.ioos.check_units(self.ds)
        for result in results:
            self.assert_result_is_good(result)


class TestIOOS1_2(BaseTestCase):
    """
    Tests for the compliance checker implementation of IOOS Metadata Profile
    for NetCDF, Version 1.1
    """

    def setUp(self):
        self.ioos = IOOS1_2Check()

    def test_check_geophysical_vars_have_attrs(self):

        # create geophysical variable
        ds = MockTimeSeries()  # time, lat, lon, depth
        temp = ds.createVariable("temp", np.float64, dimensions=("time",))

        # should fail here
        results = self.ioos.check_geophysical_vars_have_attrs(ds)
        scored, out_of, messages = get_results(results)
        self.assertLess(scored, out_of)

        # set the necessary attributes
        ds = MockTimeSeries(default_fill_value=9999999999.0)  # time, lat, lon, depth
        temp = ds.createVariable(
            "temp", np.float64, fill_value=9999999999.0
        )  # _FillValue
        temp.setncattr("missing_value", 9999999999.0)
        temp.setncattr("standard_name", "sea_surface_temperature")
        temp.setncattr(
            "standard_name_url",
            "http://cfconventions.org/Data/cf-standard-names/64/build/cf-standard-name-table.html",
        )
        temp.setncattr("units", "degree_C")
        temp.setncattr("platform", "myPlatform")
        temp.setncattr("precision", "0.0025")
        temp.setncattr("resolution", "0.0001")

        results = self.ioos.check_geophysical_vars_have_attrs(ds)
        scored, out_of, messages = get_results(results)
        self.assertEqual(scored, out_of)

<<<<<<< HEAD
    def test_check_accuracy_precision_resolution(self):
        # doesn't have accuracy, precision, resolution, should fail

        ds = MockTimeSeries()  # time, lat, lon, depth
        temp = ds.createVariable(
            "temp", np.float64, dimensions=("time",), fill_value=9999999999.0
        )  # _FillValue
        temp.setncattr("standard_name", "sea_water_temperature")
        results = self.ioos.check_accuracy(ds)
        scored, out_of, messages = get_results(results)
        self.assertLess(scored, out_of)

        # add non-numeric vals for accuracy
        # no gts_ingest attr, so only existence tested
        temp.setncattr("accuracy", "bad")
        results = self.ioos.check_accuracy(ds)
        scored, out_of, messages = get_results(results)
        self.assertEqual(scored, out_of)

        # add gts_ingest, accuracy should be numeric
        temp.setncattr("gts_ingest", "true")
        temp.setncattr("standard_name", "sea_water_practical_salinity")
        temp.setncattr("accuracy", "45")
        results = self.ioos.check_accuracy(ds)
        scored, out_of, messages = get_results(results)
        self.assertLess(scored, out_of)

        # add numeric for accuracy
        temp.setncattr("gts_ingest", "true")
        temp.setncattr("standard_name", "sea_water_practical_salinity")
        temp.setncattr("accuracy", 45)
        results = self.ioos.check_accuracy(ds)
        scored, out_of, messages = get_results(results)
        self.assertEqual(scored, out_of)

    def test_check_geospatial_vars_have_attrs(self):

        # create geophysical variable
=======
    def test_check_accuracy(self):
>>>>>>> a7f3fcfe
        ds = MockTimeSeries()  # time, lat, lon, depth
        temp = ds.createVariable(
            "temp", np.float64, dimensions=("time",), fill_value=9999999999.0
        )  # _FillValue
        temp.setncattr("standard_name", "sea_water_temperature")
        results = self.ioos.check_accuracy(ds)
        scored, out_of, messages = get_results(results)
        self.assertLess(scored, out_of)

        # add non-numeric vals for accuracy
        # no gts_ingest attr, so only existence tested
        temp.setncattr("accuracy", "bad")
        results = self.ioos.check_accuracy(ds)
        scored, out_of, messages = get_results(results)
        self.assertEqual(scored, out_of)

        # add gts_ingest, accuracy should be numeric
        temp.setncattr("gts_ingest", "true")
        temp.setncattr("standard_name", "sea_water_practical_salinity")
        temp.setncattr("accuracy", "45")
        results = self.ioos.check_accuracy(ds)
        scored, out_of, messages = get_results(results)
        self.assertLess(scored, out_of)

        # add numeric for accuracy
        temp.setncattr("gts_ingest", "true")
        temp.setncattr("standard_name", "sea_water_practical_salinity")
        temp.setncattr("accuracy", 45)
        results = self.ioos.check_accuracy(ds)
        scored, out_of, messages = get_results(results)
        self.assertEqual(scored, out_of)

    def test_check_contributor_role_and_vocabulary(self):
        ds = MockTimeSeries()  # time, lat, lon, depth

        # no contributor_role or vocab, fail both
        results = self.ioos.check_contributor_role_and_vocabulary(ds)
        self.assertFalse(all(r.value for r in results))

        # bad contributor_role and vocab
        ds.setncattr("contributor_role", "bad")
        ds.setncattr("contributor_role_vocabulary", "bad")
        results = self.ioos.check_contributor_role_and_vocabulary(ds)
        self.assertFalse(all(r.value for r in results))

        # good role, bad vocab
        ds.setncattr("contributor_role", "contributor")
        results = self.ioos.check_contributor_role_and_vocabulary(ds)
        self.assertTrue(results[0].value)
        self.assertEqual(results[0].msgs, [])
        self.assertFalse(results[1].value)

        # bad role, good vocab
        ds.setncattr("contributor_role", "bad")
        ds.setncattr(
            "contributor_role_vocabulary",
            "http://vocab.nerc.ac.uk/collection/G04/current/",
        )
        results = self.ioos.check_contributor_role_and_vocabulary(ds)
        self.assertFalse(results[0].value)
        self.assertTrue(results[1].value)
        self.assertEqual(results[1].msgs, [])

        # good role, good vocab
        ds.setncattr("contributor_role", "contributor")
        ds.setncattr(
            "contributor_role_vocabulary",
            "http://vocab.nerc.ac.uk/collection/G04/current/",
        )
        results = self.ioos.check_contributor_role_and_vocabulary(ds)
        self.assertTrue(results[0].value)
        self.assertEqual(results[0].msgs, [])
        self.assertTrue(results[1].value)
        self.assertEqual(results[1].msgs, [])

        ds.setncattr("contributor_role", "resourceProvider")
        ds.setncattr(
            "contributor_role_vocabulary",
            "https://www.ngdc.noaa.gov/wiki/index.php?title=ISO_19115_and_19115-2_CodeList_Dictionaries#CI_RoleCode",
        )
        results = self.ioos.check_contributor_role_and_vocabulary(ds)
        self.assertTrue(results[0].value)
        self.assertEqual(results[0].msgs, [])
        self.assertTrue(results[1].value)
        self.assertEqual(results[1].msgs, [])

    def test_check_creator_and_publisher_type(self):
        """
        Checks the creator_type and publisher_type global attributes with
        the following values:
        Empty: Valid, defaults to "person" when not specified, which is
               contained in the list of valid values.
        Bad values: Invalid, not contained in list of valid values.
        Good values: Valid, contained in list.
        """
        ds = MockTimeSeries()
        # values which are not set/specified default to person, which is valid
        result_list = self.ioos.check_creator_and_publisher_type(ds)
        self.assertTrue(all(res.value for res in result_list))
        # create invalid values for attribute
        ds.setncattr("creator_type", "PI")
        ds.setncattr("publisher_type", "Funder")
        result_list = self.ioos.check_creator_and_publisher_type(ds)
        err_regex = (
            r"^If specified, \w+_type must be in value list "
            r"\(\['group', 'institution', 'person', 'position'\]\)$"
        )
        for res in result_list:
            self.assertFalse(res.value)
            self.assertRegex(res.msgs[0], err_regex)
        # good values
        ds.setncattr("creator_type", "person")
        ds.setncattr("publisher_type", "institution")
        result_list = self.ioos.check_creator_and_publisher_type(ds)
        self.assertTrue(all(res.value for res in result_list))

    def test_check_gts_ingest_global(self):
        ds = MockTimeSeries()  # time, lat, lon, depth

        # no gts_ingest_requirements, should pass
        result = self.ioos.check_gts_ingest_global(ds)
        self.assertTrue(result.value)
        self.assertEqual(result.msgs, [])

        # passing value
        ds.setncattr("gts_ingest", "true")
        result = self.ioos.check_gts_ingest_global(ds)
        self.assertTrue(result.value)
        self.assertEqual(result.msgs, [])

        ds.setncattr("gts_ingest", "false")
        result = self.ioos.check_gts_ingest_global(ds)
        self.assertTrue(result.value)

        ds.setncattr("gts_ingest", "notgood")
        result = self.ioos.check_gts_ingest_global(ds)
        self.assertFalse(result.value)

    def test_check_gts_ingest_requirements(self):
        ds = MockTimeSeries()  # time, lat, lon, depth

        # NOTE: this check will always have a "failing" result; see
        # https://github.com/ioos/compliance-checker/issues/759#issuecomment-625356938
        # and subsequent discussion

        # no gts_ingest_requirements, should pass
        result = self.ioos.check_gts_ingest_requirements(ds)
        self.assertFalse(result.value)

        # flag for ingest, no variables flagged - default pass
        ds.setncattr("gts_ingest", "true")
        result = self.ioos.check_gts_ingest_requirements(ds)
        self.assertFalse(result.value)

        # give one variable the gts_ingest attribute
        # no standard_name or ancillary vars, should fail
        ds.variables["time"].setncattr("gts_ingest", "true")
        result = self.ioos.check_gts_ingest_requirements(ds)
        self.assertFalse(result.value)

        # no ancillary vars, should fail
        ds.variables["time"].setncattr("gts_ingest", "true")
        ds.variables["time"].setncattr("standard_name", "time")
        result = self.ioos.check_gts_ingest_requirements(ds)
        self.assertFalse(result.value)
        self.assertIn(
            "The following variables did not qualify for NDBC/GTS Ingest: time\n",
            result.msgs,
        )

        # set ancillary var with bad standard name
        tmp = ds.createVariable("tmp", np.byte, ("time",))
        tmp.setncattr("standard_name", "bad")
        ds.variables["time"].setncattr("ancillary_variables", "tmp")
        result = self.ioos.check_gts_ingest_requirements(ds)
        self.assertFalse(result.value)
        self.assertIn(
            "The following variables did not qualify for NDBC/GTS Ingest: time\n",
            result.msgs,
        )

        # good ancillary var standard name, time units are bad
        tmp.setncattr("standard_name", "aggregate_quality_flag")
        ds.variables["time"].setncattr("units", "bad since bad")
        result = self.ioos.check_gts_ingest_requirements(ds)
        self.assertFalse(result.value)
        self.assertIn(
            "The following variables did not qualify for NDBC/GTS Ingest: time\n",
            result.msgs,
        )

        # good ancillary var stdname, good units, pass
        tmp.setncattr("standard_name", "aggregate_quality_flag")
        ds.variables["time"].setncattr("units", "seconds since 1970-01-01T00:00:00Z")
        result = self.ioos.check_gts_ingest_requirements(ds)
        self.assertFalse(result.value)
        self.assertIn(
            "The following variables qualified for NDBC/GTS Ingest: time\n", result.msgs
        )

    def test_check_instrument_variables(self):

        ds = MockTimeSeries()  # time, lat, lon, depth

        # no instrument variable, should pass
        results = self.ioos.check_instrument_variables(ds)
        scored, out_of, messages = get_results(results)
        self.assertEqual(scored, out_of)

        temp = ds.createVariable("temp", np.float64, dimensions=("time",))
        temp.setncattr("cf_role", "timeseries")
        temp.setncattr("standard_name", "sea_surface_temperature")
        temp.setncattr("units", "degree_C")
        temp.setncattr("axis", "Y")
        temp.setncattr("instrument", "myInstrument")
        temp[:] = 45.0
        instr = ds.createVariable("myInstrument", np.float64, dimensions=("time",))

        # give instrument variable with component
        instr.setncattr("component", "someComponent")
        results = self.ioos.check_instrument_variables(ds)
        scored, out_of, messages = get_results(results)
        self.assertEqual(scored, out_of)

        # give discriminant
        instr.setncattr("discriminant", "someDiscriminant")
        results = self.ioos.check_instrument_variables(ds)
        scored, out_of, messages = get_results(results)
        self.assertEqual(scored, out_of)

        # bad component
        instr.setncattr("component", 45)
        results = self.ioos.check_instrument_variables(ds)
        scored, out_of, messages = get_results(results)
        self.assertLess(scored, out_of)

    def test_check_wmo_platform_code(self):
        ds = MockTimeSeries()  # time, lat, lon, depth

        # no wmo_platform_code, pass
        result = self.ioos.check_wmo_platform_code(ds)
        self.assertTrue(result.value)
        self.assertEqual(result.msgs, [])

        # valid code
        ds.setncattr("wmo_platform_code", "12345")
        result = self.ioos.check_wmo_platform_code(ds)
        self.assertTrue(result.value)

        # valid code
        ds.setncattr("wmo_platform_code", "7654321")
        result = self.ioos.check_wmo_platform_code(ds)
        self.assertTrue(result.value)

        # alphanumeric, valid
        ds.setncattr("wmo_platform_code", "abcd1")
        result = self.ioos.check_wmo_platform_code(ds)
        self.assertTrue(result.value)

        # invalid length, fail
        ds.setncattr("wmo_platform_code", "123")
        result = self.ioos.check_wmo_platform_code(ds)
        self.assertFalse(result.value)

        # alphanumeric len 7, fail
        ds.setncattr("wmo_platform_code", "1a2b3c7")
        result = self.ioos.check_wmo_platform_code(ds)
        self.assertFalse(result.value)

    def test_check_standard_name(self):
        ds = MockTimeSeries()  # time, lat, lon, depth

        # no standard names
        results = self.ioos.check_standard_name(ds)
        scored, out_of, messages = get_results(results)
        self.assertLess(scored, out_of)

        # give standard names to all variables
        ds.variables["time"].setncattr("standard_name", "time")
        ds.variables["lon"].setncattr("standard_name", "longitude")
        ds.variables["lat"].setncattr("standard_name", "latitude")
        ds.variables["depth"].setncattr("standard_name", "depth")
        results = self.ioos.check_standard_name(ds)
        scored, out_of, messages = get_results(results)
        self.assertEqual(scored, out_of)

        # add a QARTOD variable, no standard name - should fail
        qr = ds.createVariable("depth_qc", np.byte)
        qr.setncattr("flag_meanings", "blah")
        results = self.ioos.check_standard_name(ds)
        scored, out_of, messages = get_results(results)
        self.assertLess(scored, out_of)

        # bad standard name
        qr.setncattr("standard_name", "blah")
        results = self.ioos.check_standard_name(ds)
        scored, out_of, messages = get_results(results)
        self.assertLess(scored, out_of)

        # good standard name
        qr.setncattr("standard_name", "spike_test_quality_flag")
        results = self.ioos.check_standard_name(ds)
        scored, out_of, messages = get_results(results)
        self.assertEqual(scored, out_of)

    def test_naming_authority_validation(self):
        test_attr_name = "naming_authority"
        validator = NamingAuthorityValidator()
        # check URL - should pass
        self.assertTrue(validator.validate(test_attr_name, "https://ioos.us")[0])
        # check reverse DNS - should pass
        self.assertTrue(validator.validate(test_attr_name, "edu.ucar.unidata")[0])
        # email address is neither of the above, so should fail
        bad_result = validator.validate(test_attr_name, "webmaster.ioos.us@noaa.gov")
        self.assertFalse(bad_result[0])
        self.assertEqual(
            bad_result[1],
            [
                "naming_authority should either be a URL or a "
                'reversed DNS name (e.g "edu.ucar.unidata")'
            ],
        )

    def test_platform_id_validation(self):
        attn = "platform_id"
        attv = "alphaNum3R1C"
        v = IOOS1_2_PlatformIDValidator()
        self.assertTrue(v.validate(attn, attv)[0])

        attv = "alpha"
        v = IOOS1_2_PlatformIDValidator()
        self.assertTrue(v.validate(attn, attv)[0])

        attv = "311123331112"
        v = IOOS1_2_PlatformIDValidator()
        self.assertTrue(v.validate(attn, attv)[0])

        attv = "---fail---"
        v = IOOS1_2_PlatformIDValidator()
        self.assertFalse(v.validate(attn, attv)[0])

    def test_check_platform_global(self):
        ds = MockTimeSeries()  # time, lat, lon, depth

        # no global attr, fail
        self.assertFalse(self.ioos.check_platform_global(ds).value)

        # bad global attr, fail
        ds.setncattr("platform", "bad value")
        self.assertFalse(self.ioos.check_platform_global(ds).value)

        # another bad value
        ds.setncattr("platform", " bad")
        self.assertFalse(self.ioos.check_platform_global(ds).value)

        # good value
        ds.setncattr("platform", "single_string")
        res = self.ioos.check_platform_global(ds)
        self.assertTrue(res.value)
        self.assertEqual(res.msgs, [])

    def test_check_single_platform(self):

        ds = MockTimeSeries()  # time, lat, lon, depth

        # no global attr but also no platform variables, should pass
        result = self.ioos.check_single_platform(ds)
        self.assertTrue(result.value)
        self.assertEqual(result.msgs, [])

        # give platform global, no variables, fail
        ds.setncattr("platform", "buoy")
        result = self.ioos.check_single_platform(ds)
        self.assertFalse(result.value)

        # global platform, one platform variable, pass
        temp = ds.createVariable("temp", "d", ("time"))
        temp.setncattr("platform", "platform_var")
        plat = ds.createVariable("platform_var", np.byte)
        result = self.ioos.check_single_platform(ds)
        self.assertTrue(result.value)
        self.assertEqual(result.msgs, [])

        # two platform variables, fail
        temp2 = ds.createVariable("temp2", "d", ("time"))
        temp2.setncattr("platform", "platform_var2")
        plat = ds.createVariable("platform_var2", np.byte)
        result = self.ioos.check_single_platform(ds)
        self.assertFalse(result.value)

        # no global attr, one variable, fail
        ds = MockTimeSeries()  # time, lat, lon, depth
        temp = ds.createVariable("temp", "d", ("time"))
        temp.setncattr("platform", "platform_var")
        plat = ds.createVariable("platform_var", np.byte)
        result = self.ioos.check_single_platform(ds)
        self.assertFalse(result.value)

    def test_check_platform_vocabulary(self):
        ds = MockTimeSeries()  # time, lat, lon, depth
        ds.setncattr("platform_vocabulary", "http://google.com")
        result = self.ioos.check_platform_vocabulary(ds)
        self.assertTrue(result.value)
        self.assertEqual(result.msgs, [])

        ds.setncattr("platform_vocabulary", "bad")
        self.assertFalse(self.ioos.check_platform_vocabulary(ds).value)

    def test_check_qartod_variables_flags(self):
        ds = MockTimeSeries()  # time, lat, lon, depth

        # no QARTOD variables
        results = self.ioos.check_qartod_variables_flags(ds)
        scored, out_of, messages = get_results(results)
        self.assertEqual(scored, out_of)

        # QARTOD variable without flag_values, flag_meanings (fail)
        qr = ds.createVariable("depth_qc", np.byte)
        qr.setncattr("standard_name", "spike_test_quality_flag")
        results = self.ioos.check_qartod_variables_flags(ds)
        self.assertTrue(not any(r.value for r in results))  # all False

        # QARTOD variable with flag meanings, without flag_meanings
        qr.setncattr("flag_values", np.array([0, 1, 2], dtype=np.byte))
        results = self.ioos.check_qartod_variables_flags(ds)
        self.assertEqual(results[0].value[0], results[0].value[1])  # should pass
        self.assertFalse(results[1].value)  # still fail

        # QARTOD variable with flag meanings, flag_values
        qr.setncattr("flag_meanings", "x y z")  # alphanumeric, space-separated
        results = self.ioos.check_qartod_variables_flags(ds)
        self.assertEqual(results[0].value[0], results[0].value[1])  # pass
        self.assertEqual(results[1].value[0], results[1].value[1])  # pass

        # flag_values array not equal to length of flag_meanings
        qr.setncattr("flag_values", np.array([0, 1], dtype=np.byte))
        results = self.ioos.check_qartod_variables_flags(ds)
        self.assertLess(results[0].value[0], results[0].value[1])  # should fail
        self.assertEqual(results[1].value[0], results[1].value[1])  # pass

        # flag_values right length, wrong type
        qr.setncattr("flag_values", np.array([0, 1, 2], dtype=np.float64))
        results = self.ioos.check_qartod_variables_flags(ds)
        self.assertLess(results[0].value[0], results[0].value[1])  # should fail
        self.assertEqual(results[1].value[0], results[1].value[1])  # pass

    def test_check_qartod_variables_references(self):
        ds = MockTimeSeries()  # time, lat, lon, depth

        # no QARTOD variables
        results = self.ioos.check_qartod_variables_references(ds)
        scored, out_of, messages = get_results(results)
        self.assertEqual(scored, out_of)

        # QARTOD variable without references (fail)
        qr = ds.createVariable("depth_qc", np.byte)
        qr.setncattr("flag_meanings", "blah")
        qr.setncattr("standard_name", "spike_test_quality_flag")
        results = self.ioos.check_qartod_variables_references(ds)
        self.assertFalse(all(r.value for r in results))

        # QARTOD variable with references (pass)
        qr.setncattr("references", "http://services.cormp.org/quality.php")
        results = self.ioos.check_qartod_variables_references(ds)
        self.assertTrue(all(r.value for r in results))
        self.assertEqual(results[0].msgs, [])  # only one Result to test

        # QARTOD variable with bad references (fail)
        qr.setncattr(
            "references", r"p9q384ht09q38@@####???????////??//\/\/\/\//\/\74ht"
        )
        results = self.ioos.check_qartod_variables_references(ds)
        self.assertFalse(all(r.value for r in results))

    def test_check_ioos_ingest(self):
        ds = MockTimeSeries()

        # no value, pass
        res = self.ioos.check_ioos_ingest(ds)
        self.assertTrue(res.value)
        self.assertEqual(res.msgs, [])

        # value false
        ds.setncattr("ioos_ingest", "false")
        self.assertTrue(self.ioos.check_ioos_ingest(ds).value)

        # value true
        ds.setncattr("ioos_ingest", "true")
        self.assertTrue(self.ioos.check_ioos_ingest(ds).value)

        # case insensitive
        ds.setncattr("ioos_ingest", "True")
        self.assertTrue(self.ioos.check_ioos_ingest(ds).value)
        ds.setncattr("ioos_ingest", "False")
        self.assertTrue(self.ioos.check_ioos_ingest(ds).value)

        # anything else fails
        ds.setncattr("ioos_ingest", "badval")
        self.assertFalse(self.ioos.check_ioos_ingest(ds).value)
        ds.setncattr("ioos_ingest", 0)
        self.assertFalse(self.ioos.check_ioos_ingest(ds).value)

    def test_vertical_dimension(self):
        # MockTimeSeries has a depth variable, with axis of 'Z', units of 'm',
        # and positive = 'down'
        nc_obj = MockTimeSeries()
        result = self.ioos.check_vertical_coordinates(nc_obj)[0]
        self.assertEqual(*result.value)
        nc_obj.variables["depth"].positive = "upwards"
        result = self.ioos.check_vertical_coordinates(nc_obj)[0]
        self.assertNotEqual(*result.value)
        nc_obj.variables["depth"].positive = "up"
        result = self.ioos.check_vertical_coordinates(nc_obj)[0]
        self.assertEqual(*result.value)
        # test units
        nc_obj.variables["depth"].units = "furlong"
        result = self.ioos.check_vertical_coordinates(nc_obj)[0]
        expected_msg = (
            "depth's units attribute furlong is not equivalent to "
            "one of ('meter', 'inch', 'foot', 'yard', "
            "'US_survey_foot', 'mile', 'fathom')"
        )
        self.assertEqual(result.msgs[0], expected_msg)
        self.assertNotEqual(*result.value)
        accepted_units = (
            "meter",
            "meters",
            "inch",
            "foot",
            "yard",
            "mile",
            "miles",
            "US_survey_foot",
            "US_survey_feet",
            "fathom",
            "fathoms",
            "international_inch",
            "international_inches",
            "international_foot",
            "international_feet",
            "international_yard",
            "international_yards",
            "international_mile",
            "international_miles",
            "inches",
            "in",
            "feet",
            "ft",
            "yd",
            "mi",
        )
        for units in accepted_units:
            nc_obj.variables["depth"].units = units
            result = self.ioos.check_vertical_coordinates(nc_obj)[0]
            self.assertEqual(*result.value)

<<<<<<< HEAD
=======
    def test_check_contributor_role_and_vocabulary(self):
        ds = MockTimeSeries()

        # no values, fail
        results = self.ioos.check_contributor_role_and_vocabulary(ds)
        scored, out_of, messages = get_results(results)
        self.assertLess(scored, out_of)

        # valid role, no vocab, fail
        ds.setncattr("contributor_role", "editor")
        results = self.ioos.check_contributor_role_and_vocabulary(ds)
        scored, out_of, messages = get_results(results)
        self.assertLess(scored, out_of)

        # valid role, valid vocab, pass
        ds.setncattr(
            "contributor_role_vocabulary",
            "https://vocab.nerc.ac.uk/collection/G04/current/",
        )
        results = self.ioos.check_contributor_role_and_vocabulary(ds)
        scored, out_of, messages = get_results(results)
        self.assertEqual(scored, out_of)

        # one valid role, one valid vocab, should fail
        ds.setncattr("contributor_role", "editor,notvalid")
        ds.setncattr(
            "contributor_role_vocabulary",
            "https://vocab.nerc.ac.uk/collection/G04/current/,notvalid",
        )
        results = self.ioos.check_contributor_role_and_vocabulary(ds)
        scored, out_of, messages = get_results(results)
        self.assertLess(scored, out_of)

        # both valid
        ds.setncattr("contributor_role", "editor,coAuthor")
        ds.setncattr(
            "contributor_role_vocabulary",
            "https://vocab.nerc.ac.uk/collection/G04/current/,https://www.ngdc.noaa.gov/wiki/index.php?title=ISO_19115_and_19115-2_CodeList_Dictionaries#CI_RoleCode",
        )
        results = self.ioos.check_contributor_role_and_vocabulary(ds)
        scored, out_of, messages = get_results(results)
        self.assertEqual(scored, out_of)

        # bad value type
        ds.setncattr("contributor_role", 21)
        results = self.ioos.check_contributor_role_and_vocabulary(ds)
        scored, out_of, messages = get_results(results)
        self.assertLess(scored, out_of)

        ds.setncattr("contributor_role", "editor,coAuthor")
        ds.setncattr("contributor_role_vocabulary", 64)
        results = self.ioos.check_contributor_role_and_vocabulary(ds)
        scored, out_of, messages = get_results(results)
        self.assertLess(scored, out_of)

    def test_check_feattype_timeseries_cf_role(self):

        ### featureType: timeseries and timeseries - msingle station require same tests ###

        # for ftype in ("timeseries", "timeseries - single station", "timeseries - multiple station"):
        ftype = "timeseries"
        ds = MockTimeSeries()  # time, lat, lon, depth
        ds.setncattr("featureType", ftype)
        temp = ds.createVariable("temp", "d", ("time"))

        # no platform variables or geophys vars with cf_role=timeseries_id, fail
        result = self.ioos._check_feattype_timeseries_cf_role(ds)
        self.assertFalse(result.value)

        # create dimensionless platform variable, set bad cf_role
        plat = ds.createVariable("station", "|S1", ())
        plat.setncattr("cf_role", "badbadbad")
        ds.variables["temp"].setncattr("platform", "station")

        # should still fail as no vars with cf_role=timeseries_id exist
        result = self.ioos._check_feattype_timeseries_cf_role(ds)
        self.assertFalse(result.value)

        # set correct cf_role on platform var, should fail as dim == 0
        plat.setncattr("cf_role", "timeseries_id")
        result = self.ioos._check_feattype_timeseries_cf_role(ds)
        self.assertFalse(result.value)

        # remove platform variable, put cf_role on variable "station", should fail as dim = 0
        ds = MockTimeSeries()  # time, lat, lon, depth
        ds.createDimension("timeseries_dim", 0)
        ds.setncattr("featureType", ftype)
        plat = ds.createVariable("station", "|S1", dimensions=("timeseries_dim"))
        plat.setncattr("cf_role", "timeseries_id")
        result = self.ioos._check_feattype_timeseries_cf_role(ds)
        self.assertFalse(result.value)

        # remove cf_role from station variable, put it on another with dim = 1
        ds = MockTimeSeries()  # time, lat, lon, depth
        ds.createDimension("station_dim", 1)
        ds.setncattr("featureType", ftype)
        plat = ds.createVariable("station", "|S1", dimensions=("station_dim"))
        plat.setncattr("cf_role", "timeseries_id")
        result = self.ioos._check_feattype_timeseries_cf_role(ds)
        self.assertTrue(result.value)

        # featureType = timeseries - multiple station can have cf_role be on a var with dim >= 1
        # but still fails the check so as to display message
        ds = MockTimeSeries()  # time, lat, lon, depth
        ds.createDimension("station_dim", 21)
        ds.setncattr("featureType", "timeseries")
        temp = ds.createVariable("temp", "d", ("time"))
        plat = ds.createVariable("station", "|S1", dimensions=("station_dim"))
        plat.setncattr("cf_role", "timeseries_id")
        result = self.ioos._check_feattype_timeseries_cf_role(ds)
        self.assertFalse(result.value)

    def test_check_feattype_timeseriesprof_cf_role(self):
        ftype = "timeseriesprofile"
        ds = MockTimeSeries()  # time, lat, lon, depth
        ds.setncattr("featureType", ftype)
        ds.createDimension("station_dim", 1)
        temp = ds.createVariable("temp", "d", ("time"))

        # no platform variables or geophys vars with cf_role=timeseries_id, fail
        result = self.ioos._check_feattype_timeseriesprof_cf_role(ds)
        self.assertFalse(result.value)

        # create dimensionless platform variable, set bad cf_role
        plat = ds.createVariable("station", "|S1", ("station_dim"))
        plat.setncattr("cf_role", "badbadbad")
        ds.variables["temp"].setncattr("platform", "station")

        # should still fail as no vars with cf_role=timeseries_id or profile_id exist
        result = self.ioos._check_feattype_timeseriesprof_cf_role(ds)
        self.assertFalse(result.value)

        # set correct cf_role on platform var, should still fail, no variable with profile_id
        plat.setncattr("cf_role", "timeseries_id")
        result = self.ioos._check_feattype_timeseriesprof_cf_role(ds)
        self.assertFalse(result.value)

        # add profile_id var with bad dim, fail
        ds.createDimension("profile_dim", 0)
        pf = ds.createVariable("profile", "|S1", ("profile_dim"))
        pf.setncattr("cf_role", "profile_id")
        result = self.ioos._check_feattype_timeseriesprof_cf_role(ds)
        self.assertFalse(result.value)

        # make the profile dim 1, no platform variable though
        ds = MockTimeSeries()  # time, lat, lon, depth
        ds.setncattr("featureType", ftype)
        ds.createDimension("station_dim", 1)
        ds.createDimension("profile_dim", 1)
        temp = ds.createVariable("temp", "d", ("time"))
        plat = ds.createVariable("station", "|S1", ("station_dim"))
        plat.setncattr("cf_role", "timeseries_id")
        pf = ds.createVariable("profile", "|S1", ("profile_dim"))
        pf.setncattr("cf_role", "profile_id")
        result = self.ioos._check_feattype_timeseriesprof_cf_role(ds)
        self.assertTrue(result.value)

        # profile dim > 1, pass
        ds = MockTimeSeries()  # time, lat, lon, depth
        ds.setncattr("featureType", ftype)
        ds.createDimension("station_dim", 1)
        ds.createDimension("profile_dim", 21)
        temp = ds.createVariable("temp", "d", ("time"))
        plat = ds.createVariable("station", "|S1", ("station_dim"))
        plat.setncattr("cf_role", "timeseries_id")
        pf = ds.createVariable("profile", "|S1", ("profile_dim"))
        pf.setncattr("cf_role", "profile_id")
        result = self.ioos._check_feattype_timeseriesprof_cf_role(ds)
        self.assertTrue(result.value)

    def test_check_feattype_trajectory_cf_role(self):
        ds = MockTimeSeries()  # time, lat, lon, depth
        ds.setncattr("featureType", "trajectory")

        # no platform variables or geophys vars with cf_role=trajectory_id, fail
        result = self.ioos._check_feattype_trajectory_cf_role(ds)
        self.assertFalse(result.value)

        # create dimensionless platform variable, set bad cf_role
        ds.createDimension("trajectory_dim", 0)
        trj = ds.createVariable("trajectory", "|S1", ("trajectory_dim"))
        trj.setncattr("cf_role", "badbadbad")
        result = self.ioos._check_feattype_trajectory_cf_role(ds)
        self.assertFalse(result.value)

        # set correct cf_role, should still fail as trajectory is not 1
        trj.setncattr("cf_role", "trajectory_id")
        result = self.ioos._check_feattype_trajectory_cf_role(ds)
        self.assertFalse(result.value)

        # set correct dim size
        ds = MockTimeSeries()  # time, lat, lon, depth
        ds.setncattr("featureType", "trajectory")
        ds.createDimension("trajectory_dim", 1)
        trj = ds.createVariable("trajectory", "|S1", ("trajectory_dim"))
        trj.setncattr("cf_role", "trajectory_id")
        result = self.ioos._check_feattype_trajectory_cf_role(ds)
        self.assertTrue(result.value)

    def test_check_feattype_trajectoryprof_cf_role(self):
        ds = MockTimeSeries()  # time, lat, lon, depth
        ds.setncattr("featureType", "trajectoryprofile")
        ds.createDimension("trajectory_dim", 1)

        # no platform variables or geophys vars with cf_role=timeseries_id, fail
        result = self.ioos._check_feattype_trajectoryprof_cf_role(ds)
        self.assertFalse(result.value)

        # create dimensionless platform variable, set bad cf_role
        trj = ds.createVariable("station", "|S1", ("trajectory_dim"))
        trj.setncattr("cf_role", "badbadbad")

        # should still fail as no vars with cf_role=timeseries_id or profile_id exist
        result = self.ioos._check_feattype_trajectoryprof_cf_role(ds)
        self.assertFalse(result.value)

        # set correct cf_role on platform var, should still fail, no variable with profile_id
        trj.setncattr("cf_role", "trajectory_id")
        result = self.ioos._check_feattype_trajectoryprof_cf_role(ds)
        self.assertFalse(result.value)

        # add profile_id var with bad dim, fail
        ds.createDimension("profile_dim", 0)
        pf = ds.createVariable("profile", "|S1", ("profile_dim"))
        pf.setncattr("cf_role", "profile_id")
        result = self.ioos._check_feattype_trajectoryprof_cf_role(ds)
        self.assertFalse(result.value)

        # make the profile dim 1, no platform variable though
        ds = MockTimeSeries()  # time, lat, lon, depth
        ds.setncattr("featureType", "trajectoryprofile")
        ds.createDimension("trajectory_dim", 1)
        ds.createDimension("profile_dim", 1)
        temp = ds.createVariable("temp", "d", ("time"))
        trj = ds.createVariable("trajectory", "|S1", ("trajectory_dim"))
        trj.setncattr("cf_role", "trajectory_id")
        pf = ds.createVariable("profile", "|S1", ("profile_dim"))
        pf.setncattr("cf_role", "profile_id")
        result = self.ioos._check_feattype_trajectoryprof_cf_role(ds)
        self.assertTrue(result.value)

        # profile dim > 1, pass
        ds = MockTimeSeries()  # time, lat, lon, depth
        ds.setncattr("featureType", "trajectoryprofile")
        ds.createDimension("trajectory_dim", 1)
        ds.createDimension("profile_dim", 21)
        temp = ds.createVariable("temp", "d", ("time"))
        trj = ds.createVariable("trajectory", "|S1", ("trajectory_dim"))
        trj.setncattr("cf_role", "trajectory_id")
        pf = ds.createVariable("profile", "|S1", ("profile_dim"))
        pf.setncattr("cf_role", "profile_id")
        result = self.ioos._check_feattype_trajectoryprof_cf_role(ds)
        self.assertTrue(result.value)

    def test_check_feattype_profile_cf_role(self):
        ds = MockTimeSeries()  # time, lat, lon, depth
        ds.setncattr("featureType", "profile")

        # no platform variables or geophys vars with cf_role=profile_id, fail
        result = self.ioos._check_feattype_profile_cf_role(ds)
        self.assertFalse(result.value)

        # create dimensionless platform variable, set bad cf_role
        ds.createDimension("profile_dim", 0)
        prf = ds.createVariable("profile", "|S1", ("profile_dim"))
        prf.setncattr("cf_role", "badbadbad")
        result = self.ioos._check_feattype_profile_cf_role(ds)
        self.assertFalse(result.value)

        # set correct cf_role, should still fail as profile is not 1
        prf.setncattr("cf_role", "profile_id")
        result = self.ioos._check_feattype_profile_cf_role(ds)
        self.assertFalse(result.value)

        # set correct dim size
        ds = MockTimeSeries()  # time, lat, lon, depth
        ds.setncattr("featureType", "profile")
        ds.createDimension("profile_dim", 1)
        prf = ds.createVariable("profile", "|S1", ("profile_dim"))
        prf.setncattr("cf_role", "profile_id")
        result = self.ioos._check_feattype_profile_cf_role(ds)
        self.assertTrue(result.value)

>>>>>>> a7f3fcfe
    def test_check_instrument_make_model_calib_date(self):
        """
        Per the IOOS-1.2 spec, instrument variables should have
        make_model and calibration_date attributes.
        """
        ds = MockTimeSeries()  # time, lat, lon, depth

        results = self.ioos.check_instrument_make_model_calib_date(ds)
        scored, out_of, messages = get_results(results)
        self.assertEqual(scored, out_of)

        # make an instrument variable
        temp = ds.createVariable("temperature", "d", dimensions=("time",))
        temp.setncattr("instrument", "inst")
<<<<<<< HEAD
        inst = ds.createVariable("inst", "d", dimensions=()) # no make_model or calibration_date
=======
        inst = ds.createVariable(
            "inst", "d", dimensions=()
        )  # no make_model or calibration_date
>>>>>>> a7f3fcfe
        results = self.ioos.check_instrument_make_model_calib_date(ds)
        scored, out_of, messages = get_results(results)
        self.assertLess(scored, out_of)

        # add make_model
        inst.setncattr("make_model", "yessir")
        results = self.ioos.check_instrument_make_model_calib_date(ds)
        scored, out_of, messages = get_results(results)
        self.assertLess(scored, out_of)

        # add calibration_date
<<<<<<< HEAD
        inst.setncattr("calibration_date", "2020-08-19") # not ISO, fail
=======
        inst.setncattr("calibration_date", "2020-08-19")  # not ISO, fail
>>>>>>> a7f3fcfe
        results = self.ioos.check_instrument_make_model_calib_date(ds)
        scored, out_of, messages = get_results(results)
        self.assertLess(scored, out_of)

<<<<<<< HEAD
        inst.setncattr("calibration_date", "2020-08-19T00:00:00") # ISO, pass
=======
        inst.setncattr("calibration_date", "2020-08-19T00:00:00")  # ISO, pass
>>>>>>> a7f3fcfe
        results = self.ioos.check_instrument_make_model_calib_date(ds)
        scored, out_of, messages = get_results(results)
        self.assertEqual(scored, out_of)<|MERGE_RESOLUTION|>--- conflicted
+++ resolved
@@ -345,7 +345,6 @@
         scored, out_of, messages = get_results(results)
         self.assertEqual(scored, out_of)
 
-<<<<<<< HEAD
     def test_check_accuracy_precision_resolution(self):
         # doesn't have accuracy, precision, resolution, should fail
 
@@ -384,9 +383,6 @@
     def test_check_geospatial_vars_have_attrs(self):
 
         # create geophysical variable
-=======
-    def test_check_accuracy(self):
->>>>>>> a7f3fcfe
         ds = MockTimeSeries()  # time, lat, lon, depth
         temp = ds.createVariable(
             "temp", np.float64, dimensions=("time",), fill_value=9999999999.0
@@ -943,8 +939,6 @@
             result = self.ioos.check_vertical_coordinates(nc_obj)[0]
             self.assertEqual(*result.value)
 
-<<<<<<< HEAD
-=======
     def test_check_contributor_role_and_vocabulary(self):
         ds = MockTimeSeries()
 
@@ -1228,7 +1222,6 @@
         result = self.ioos._check_feattype_profile_cf_role(ds)
         self.assertTrue(result.value)
 
->>>>>>> a7f3fcfe
     def test_check_instrument_make_model_calib_date(self):
         """
         Per the IOOS-1.2 spec, instrument variables should have
@@ -1243,13 +1236,7 @@
         # make an instrument variable
         temp = ds.createVariable("temperature", "d", dimensions=("time",))
         temp.setncattr("instrument", "inst")
-<<<<<<< HEAD
         inst = ds.createVariable("inst", "d", dimensions=()) # no make_model or calibration_date
-=======
-        inst = ds.createVariable(
-            "inst", "d", dimensions=()
-        )  # no make_model or calibration_date
->>>>>>> a7f3fcfe
         results = self.ioos.check_instrument_make_model_calib_date(ds)
         scored, out_of, messages = get_results(results)
         self.assertLess(scored, out_of)
@@ -1261,20 +1248,12 @@
         self.assertLess(scored, out_of)
 
         # add calibration_date
-<<<<<<< HEAD
         inst.setncattr("calibration_date", "2020-08-19") # not ISO, fail
-=======
-        inst.setncattr("calibration_date", "2020-08-19")  # not ISO, fail
->>>>>>> a7f3fcfe
         results = self.ioos.check_instrument_make_model_calib_date(ds)
         scored, out_of, messages = get_results(results)
         self.assertLess(scored, out_of)
 
-<<<<<<< HEAD
         inst.setncattr("calibration_date", "2020-08-19T00:00:00") # ISO, pass
-=======
-        inst.setncattr("calibration_date", "2020-08-19T00:00:00")  # ISO, pass
->>>>>>> a7f3fcfe
         results = self.ioos.check_instrument_make_model_calib_date(ds)
         scored, out_of, messages = get_results(results)
         self.assertEqual(scored, out_of)