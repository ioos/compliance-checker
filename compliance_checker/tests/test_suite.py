from pkg_resources import resource_filename
from compliance_checker.suite import CheckSuite
from compliance_checker.base import Result, BaseCheck, GenericFile
import numpy as np
import unittest
import os

static_files = {
    '2dim'                       : resource_filename('compliance_checker', 'tests/data/2dim-grid.nc'),
    'bad_region'                 : resource_filename('compliance_checker', 'tests/data/bad_region.nc'),
    'bad_data_type'              : resource_filename('compliance_checker', 'tests/data/bad_data_type.nc'),
    'test_cdl'                   : resource_filename('compliance_checker', 'tests/data/test_cdl.cdl'),
    'test_cdl_nc'                : resource_filename('compliance_checker', 'tests/data/test_cdl_nc_file.nc'),
    'empty'                    : resource_filename('compliance_checker', 'tests/data/non-comp/empty.file'),
}


class TestSuite(unittest.TestCase):
    # @see
    # http://www.saltycrane.com/blog/2012/07/how-prevent-nose-unittest-using-docstring-when-verbosity-2/

    def setUp(self):
        self.cs = CheckSuite()
        self.cs.load_all_available_checkers()

    def shortDescription(self):
        return None

    # override __str__ and __repr__ behavior to show a copy-pastable nosetest name for ion tests
    #  ion.module:TestClassName.test_function_name
    def __repr__(self):
        name = self.id()
        name = name.split('.')
        if name[0] not in ["ion", "pyon"]:
            return "%s (%s)" % (name[-1], '.'.join(name[:-1]))
        else:
            return "%s ( %s )" % (name[-1], '.'.join(name[:-2]) + ":" +
                                  '.'.join(name[-2:]))
    __str__ = __repr__

    def test_suite(self):
        # BWA: what's the purpose of this test?  Just to see if the suite
        # runs without errors?
        ds = self.cs.load_dataset(static_files['2dim'])
        self.cs.run(ds, 'acdd')

    def test_unicode_formatting(self):
        ds = self.cs.load_dataset(static_files['bad_region'])
        score_groups = self.cs.run(ds, 'cf')

        limit = 2
        for checker, rpair in score_groups.items():
            groups, errors = rpair
            score_list, points, out_of = self.cs.standard_output(ds.filepath(),
                                                            limit, checker,
                                                            groups)
            # This asserts that print is able to generate all of the unicode output
            self.cs.standard_output_generation(groups, limit, points, out_of, checker)

    def test_skip_checks(self):
        """Tests that checks are properly skipped when specified"""
        ds = self.cs.load_dataset(static_files['2dim'])
        # exclude title from the check attributes
        score_groups = self.cs.run(ds, ['check_high'], 'acdd')
        assert all(sg.name not in {'Conventions', 'title', 'keywords',
                                   'summary'} for sg in score_groups['acdd'][0])

    def test_group_func(self):
        # This is checking for issue #183, where group_func results in
        # IndexError: list index out of range
        ds = self.cs.load_dataset(static_files['bad_data_type'])
        score_groups = self.cs.run(ds, 'cf')

        limit = 2
        for checker, rpair in score_groups.items():
            groups, errors = rpair
            score_list, points, out_of = self.cs.standard_output(ds.filepath(),
                                                            limit, checker,
                                                            groups)
            # This asserts that print is able to generate all of the unicode output
            self.cs.standard_output_generation(groups, limit, points, out_of, checker)

    def test_score_grouping(self):
        # Testing the grouping of results for output, which can fail
        # if some assumptions are not met, e.g. if a Result object has
        # a value attribute of unexpected type
        res = [
            Result(BaseCheck.MEDIUM, True, 'one'),
            Result(BaseCheck.MEDIUM, (1, 3), 'one'),
            Result(BaseCheck.MEDIUM, None, 'one'),
            Result(BaseCheck.MEDIUM, True, 'two'),
            Result(BaseCheck.MEDIUM, np.isnan(1), 'two')  # value is type numpy.bool_
        ]
        score = self.cs.scores(res)
        self.assertEqual(score[0].name, 'one')
        self.assertEqual(score[0].value, (2, 4))
        self.assertEqual(score[1].name, 'two')
        self.assertEqual(score[1].value, (1, 2))

    def test_cdl_file(self):
        # Testing whether you can run compliance checker on a .cdl file
        # Load the cdl file
        ds = self.cs.load_dataset(static_files['test_cdl'])
        vals = self.cs.run(ds, 'cf')

        limit = 2
        for checker, rpair in vals.items():
            groups, errors = rpair
            score_list, cdl_points, cdl_out_of = self.cs.standard_output(ds.filepath(),
                                                                    limit,
                                                                    checker,
                                                                    groups)
            # This asserts that print is able to generate all of the unicode output
            self.cs.standard_output_generation(groups, limit, cdl_points, cdl_out_of, checker)
        ds.close()

        # Ok now load the nc file that it came from
        ds = self.cs.load_dataset(static_files['test_cdl_nc'])
        vals = self.cs.run(ds, 'cf')

        limit = 2
        for checker, rpair in vals.items():
            groups, errors = rpair
            score_list, nc_points, nc_out_of = self.cs.standard_output(ds.filepath(),
                                                                  limit,
                                                                  checker,
                                                                  groups)
            # This asserts that print is able to generate all of the unicode output
            self.cs.standard_output_generation(groups, limit, nc_points, nc_out_of, checker)
        ds.close()

        nc_file_path = static_files['test_cdl'].replace('.cdl', '.nc')
        self.addCleanup(os.remove, nc_file_path)

        # Ok the scores should be equal!
        self.assertEqual(nc_points, cdl_points)
        self.assertEqual(nc_out_of, cdl_out_of)

    def test_load_local_dataset_GenericFile(self):
<<<<<<< HEAD
        cs = CheckSuite()
        resp = cs.load_local_dataset(static_files['empty'])
=======
        resp = self.cs.load_local_dataset(static_files['empty'])
>>>>>>> 99c7fcf2
        assert isinstance(resp, GenericFile) ==  True

    def test_standard_output_score_header(self):
        """
<<<<<<< HEAD
            Check that the output score header only checks the number of
            of potential issues, rather than the weighted score
            """
=======
        Check that the output score header only checks the number of
        of potential issues, rather than the weighted score
        """
>>>>>>> 99c7fcf2
        ds = self.cs.load_dataset(static_files['bad_region'])
        score_groups = self.cs.run(ds, [], 'cf')
        limit = 2
        groups, errors = score_groups['cf']
        score_list, all_passed, out_of = self.cs.standard_output(
                                                        ds.filepath(),
                                                        limit, 'cf',
                                                        groups)
<<<<<<< HEAD
        self.assertEqual((all_passed, out_of), (30, 47))
=======
        self.assertEqual((all_passed, out_of), (26, 41))
>>>>>>> 99c7fcf2
<|MERGE_RESOLUTION|>--- conflicted
+++ resolved
@@ -137,25 +137,14 @@
         self.assertEqual(nc_out_of, cdl_out_of)
 
     def test_load_local_dataset_GenericFile(self):
-<<<<<<< HEAD
-        cs = CheckSuite()
-        resp = cs.load_local_dataset(static_files['empty'])
-=======
         resp = self.cs.load_local_dataset(static_files['empty'])
->>>>>>> 99c7fcf2
         assert isinstance(resp, GenericFile) ==  True
 
     def test_standard_output_score_header(self):
         """
-<<<<<<< HEAD
-            Check that the output score header only checks the number of
-            of potential issues, rather than the weighted score
-            """
-=======
         Check that the output score header only checks the number of
         of potential issues, rather than the weighted score
         """
->>>>>>> 99c7fcf2
         ds = self.cs.load_dataset(static_files['bad_region'])
         score_groups = self.cs.run(ds, [], 'cf')
         limit = 2
@@ -164,8 +153,5 @@
                                                         ds.filepath(),
                                                         limit, 'cf',
                                                         groups)
-<<<<<<< HEAD
+
         self.assertEqual((all_passed, out_of), (30, 47))
-=======
-        self.assertEqual((all_passed, out_of), (26, 41))
->>>>>>> 99c7fcf2
