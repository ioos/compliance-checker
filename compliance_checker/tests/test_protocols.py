--- conflicted
+++ resolved
@@ -9,7 +9,6 @@
 from compliance_checker.suite import CheckSuite
 
 
-<<<<<<< HEAD
 pytestmark = [pytest.mark.integration]
 
 
@@ -40,7 +39,7 @@
     """
     Tests that a connection can be made to Hyrax
     """
-    url = "http://ingria.coas.oregonstate.edu/opendap/hyrax/aggregated/ocean_time_aggregation.ncml"
+    url = "http://test.opendap.org:8080/opendap/ioos/mday_joinExist.ncml"
     cs = CheckSuite()
     ds = cs.load_dataset(url)
     assert ds is not None
@@ -50,7 +49,9 @@
     """
     Tests that a connection can be made to a remote THREDDS endpoint
     """
-    url = "http://thredds.ucar.edu/thredds/dodsC/grib/NCEP/GFS/Global_0p25deg_ana/TP"
+    url = (
+        "http://thredds.ucar.edu/thredds/dodsC/grib/NCEP/GFS/Global_0p25deg_ana/TP"
+    )
 
     cs = CheckSuite()
     ds = cs.load_dataset(url)
@@ -61,59 +62,7 @@
     """
     Tests that a connection can be made to an SOS endpoint
     """
-    url = "https://data.oceansmap.com/thredds/sos/caricoos_ag/VIA/VIA.ncml"
+    url = "https://thredds.aoos.org/thredds/sos/aoos/cruises/ecofoci/2dy12.nc"
     cs = CheckSuite()
     ds = cs.load_dataset(url)
-    assert ds is not None
-=======
-@pytest.mark.integration
-class TestProtocols(TestCase):
-    def test_netcdf_content_type(self):
-        """
-        Check that urls with Content-Type header of "application/x-netcdf" can
-        successfully be read into memory for checks.
-        """
-        url = "https://gliders.ioos.us/erddap/tabledap/amelia-20180501T0000.ncCF?&time%3E=max(time)-1%20hour"
-        cs = CheckSuite()
-        ds = cs.load_dataset(url)
-        assert ds is not None
-
-    def test_erddap(self):
-        """
-        Tests that a connection can be made to ERDDAP's GridDAP
-        """
-        url = "http://coastwatch.pfeg.noaa.gov/erddap/griddap/osuChlaAnom"
-        cs = CheckSuite()
-        ds = cs.load_dataset(url)
-        assert ds is not None
-
-    def test_hyrax(self):
-        """
-        Tests that a connection can be made to Hyrax
-        """
-        url = "http://test.opendap.org:8080/opendap/ioos/mday_joinExist.ncml"
-        cs = CheckSuite()
-        ds = cs.load_dataset(url)
-        assert ds is not None
-
-    def test_thredds(self):
-        """
-        Tests that a connection can be made to a remote THREDDS endpoint
-        """
-        url = (
-            "http://thredds.ucar.edu/thredds/dodsC/grib/NCEP/GFS/Global_0p25deg_ana/TP"
-        )
-
-        cs = CheckSuite()
-        ds = cs.load_dataset(url)
-        assert ds is not None
-
-    def test_sos(self):
-        """
-        Tests that a connection can be made to an SOS endpoint
-        """
-        url = "https://thredds.aoos.org/thredds/sos/aoos/cruises/ecofoci/2dy12.nc"
-        cs = CheckSuite()
-        ds = cs.load_dataset(url)
-        assert ds is not None
->>>>>>> 339132d9
+    assert ds is not None