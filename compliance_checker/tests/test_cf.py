--- conflicted
+++ resolved
@@ -3700,7 +3700,6 @@
         scored, out_of, _ = get_results(results)
         assert scored == 1 and out_of == 2
 
-<<<<<<< HEAD
     @pytest.fixture
     def bounds_ds(self):
         ds = MockTimeSeries()
@@ -3730,7 +3729,7 @@
             "Bounds variable time_bounds and parent variable time have the following matching attributes ['axis'].  It is recommended that only the parent variable of the bounds variable contains these attributes",
         }
         assert expected_msgs == set(messages)
-=======
+
     def test_single_cf_role(self):
         ds = MockTimeSeries()
         ds.createDimension("ts_no")
@@ -3747,7 +3746,6 @@
             "Currently the following variables have cf_role attributes: ['ts', 'ts2']"
             in result.msgs
         )
->>>>>>> 47d4d9cb
 
 
 class TestCFUtil(BaseTestCase):
