#!/usr/bin/env python
# -*- coding: utf-8 -*-
'''
compliance_checker/cfutil.py
'''
from cf_units import Unit
from pkg_resources import resource_filename
from collections import defaultdict
import warnings
from functools import partial
import six
import csv
import re
try:
    from functools import lru_cache
# Fallback for Python < 3.2
except ImportError:
    from functools32 import lru_cache

# For python2/python3 support
try:
    basestring
except NameError:
    basestring = str


_UNITLESS_DB = None
_SEA_NAMES = None

VALID_LAT_UNITS = {
    'degrees_north',
    'degree_north',
    'degree_n',
    'degrees_n',
    'degreen',
    'degreesn'
}
VALID_LON_UNITS = {
    'degrees_east',
    'degree_east',
    'degree_e',
    'degrees_e',
    'degreee',
    'degreese'
}


# We can't import appendix d without getting circular imports
DIMENSIONLESS_VERTICAL_COORDINATES = {
    'ocean_s_coordinate',
    'ocean_s_coordinate_g1',
    'ocean_s_coordinate_g2',
    'atmosphere_hybrid_sigma_pressure_coordinate',
    'atmosphere_hybrid_height_coordinate',
    'ocean_double_sigma_coordinate',
    'ocean_sigma_z_coordinate',
    'ocean_sigma_coordinate',
    'atmosphere_sigma_coordinate',
    'atmosphere_ln_pressure_coordinate',
    'atmosphere_sleve_coordinate'
}

def attr_membership(attr_val, value_set, attr_type=basestring,
                          modifier_fn=lambda x: x):
    """
    Helper function passed to netCDF4.Dataset.get_attributes_by_value
    Checks that `attr_val` exists, has the same type as `attr_type`,
    and is contained in `value_set`
    attr_val: The value of the attribute being checked
    attr_type: A type object that the `attr_val` is expected to have the same
               type as.  If the type is not the same, a warning is issued and
               the code attempts to cast `attr_val` to the expected type.
    value_set: The set against which membership for `attr_val` is tested
    modifier_fn: A function to apply to attr_val prior to applying the set
                 membership test

    """
    if attr_val is None:
        return False

    if not isinstance(attr_val, attr_type):
        warnings.warn("Attribute is of type {}, {} expected. "
                      "Attempting to cast to expected type.".format(type(attr_val),
                                                                    attr_type))
        try:
            # if the expected type is basestring, try casting to unicode type
            # since basestring can't be instantiated
            if attr_type is basestring:
                new_attr_val = six.text_type(attr_val)
            else:
                new_attr_val = attr_type(attr_val)
        # catch casting errors
        except (ValueError, UnicodeEncodeError) as e:
            warnings.warn("Could not cast to type {}".format(attr_type))
            return False
    else:
        new_attr_val = attr_val

    try:
        is_in_set = modifier_fn(new_attr_val) in value_set
    except Exception as e:
        warnings.warn('Could not apply modifier function {} to value: '
                      ' {}'.format(modifier_fn, e.msg))
        return False

    return is_in_set


<<<<<<< HEAD
def is_dimensionless_standard_name(xml_tree, standard_name):
=======
@lru_cache(128)
def get_unitless_standard_names(xml_tree, units):
>>>>>>> 63e8dd21
    '''
    Returns True if the units for the associated standard name are
    dimensionless.  Dimensionless standard names include those that have no
    units and units that are defined as constant units in the CF standard name
    table i.e. '1', or '1e-3'.
    '''
    # standard_name must be string, so if it is not, it is *wrong* by default
    if not isinstance(standard_name, basestring):
        return False
    found_standard_name = xml_tree.find(".//entry[@id='{}']".format(standard_name))
    if found_standard_name is not None:
        canonical_units = found_standard_name.find('canonical_units')
        # so far, standard name XML table includes
        # 1 and 1e-3 for constant units, but expanding to valid udunits
        # prefixes to be on the safe side
        # taken from CF Table 3.1 of valid UDUnits prefixes
        dimless_units = r'1(?:e-?(?:1|2|3|6|9|12|15|18|21|24))?$'
        return canonical_units is None or re.match(dimless_units,
                                                   canonical_units.text)
    # if the standard name is not found, assume we need units for the time being
    else:
        return False


def get_sea_names():
    '''
    Returns a list of NODC sea names

    source of list: https://www.nodc.noaa.gov/General/NODC-Archive/seanamelist.txt
    '''
    global _SEA_NAMES
    if _SEA_NAMES is None:
        buf = {}
        with open(resource_filename('compliance_checker', 'data/seanames.csv'), 'r') as f:
            reader = csv.reader(f)
            for code, sea_name in reader:
                buf[sea_name] = code
        _SEA_NAMES = buf
    return _SEA_NAMES


def is_unitless(ds, variable):
    '''
    Returns true if the variable is unitless

    Note units of '1' are considered whole numbers or parts but still represent
    physical units and not the absence of units.

    :param netCDF4.Dataset ds: An open netCDF dataset
    :param str variable: Name of the variable
    '''
    units = getattr(ds.variables[variable], 'units', None)
    return units is None or units == ''


def is_geophysical(ds, variable):
    '''
    Returns true if the dataset's variable is likely a geophysical variable

    :param netCDF4.Dataset ds: An open netCDF dataset
    :param str variable: Name of the variable
    '''
    ncvar = ds.variables[variable]

    if getattr(ncvar, 'cf_role', None):
        return False

    # Check for axis
    if getattr(ncvar, 'axis', None):
        return False

    standard_name_test = getattr(ncvar, 'standard_name', '')
    unitless = is_unitless(ds, variable)

    if not isinstance(standard_name_test, basestring):
        warnings.warn("Variable {} has non string standard name, "
                      "Attempting cast to string".format(variable))
        try:
            standard_name = str(standard_name_test)
        except ValueError:
            warnings.warn("Unable to cast standard name to string, excluding "
                          "from geophysical variables")
    else:
        standard_name = standard_name_test

    # Is the standard name associated with coordinates
    if standard_name in {'time', 'latitude', 'longitude',
                         'height', 'depth', 'altitude'}:
        return False

    if variable in get_coordinate_variables(ds):
        return False

    if variable in get_auxiliary_coordinate_variables(ds):
        return False

    # Is it dimensionless and unitless?
    if len(ncvar.shape) == 0 and unitless:
        return False

    # Is it a QC Flag?
    if 'status_flag' in standard_name or hasattr(ncvar, 'flag_meanings'):
        return False

    # Is it a §7.1 Cell Boundaries variable
    if variable in get_cell_boundary_variables(ds):
        return False

    if variable == get_climatology_variable(ds):
        return False

    # Is it a string but with no defined units?
    if ncvar.dtype.char == 'S':
        return False

    # Is it an instrument descriptor?
    if variable in get_instrument_variables(ds):
        return False

    # What about a platform descriptor?
    if variable in get_platform_variables(ds):
        return False

    # Skip count variables too
    if hasattr(ncvar, 'sample_dimension'):
        return False

    return True


def get_coordinate_variables(ds):
    '''
    Returns a list of variable names that identify as coordinate variables.

    A coordinate variable is a netCDF variable with exactly one dimension. The
    name of this dimension must be equivalent to the variable name.

    From CF §1.2 Terminology

    It is a one-dimensional variable with the same name as its dimension [e.g.,
    time(time) ], and it is defined as a numeric data type with values that are
    ordered monotonically. Missing values are not allowed in coordinate
    variables.

    :param netCDF4.Dataset ds: An open netCDF dataset
    '''
    coord_vars = []
    for dimension in ds.dimensions:
        if dimension in ds.variables:
            if ds.variables[dimension].dimensions == (dimension,):
                coord_vars.append(dimension)
    return coord_vars


def get_auxiliary_coordinate_variables(ds):
    '''
    Returns a list of auxiliary coordinate variables

    An auxiliary coordinate variable is any netCDF variable that contains
    coordinate data, but is not a coordinate variable (in the sense of the term
    defined by CF).

    :param netCDf4.Dataset ds: An open netCDF dataset
    '''
    aux_vars = []
    # get any variables referecned by the coordinates attribute
    for ncvar in ds.get_variables_by_attributes(coordinates=lambda x: isinstance(x, basestring)):
        # split the coordinates into individual variable names
        referenced_variables = ncvar.coordinates.split(' ')
        # if the variable names exist, add them
        for referenced_variable in referenced_variables:
            if referenced_variable in ds.variables and referenced_variable not in aux_vars:
                aux_vars.append(referenced_variable)

    # axis variables are automatically in
    for variable in get_axis_variables(ds):
        if variable not in aux_vars:
            aux_vars.append(variable)

    # Last are any variables that define the common coordinate standard names
    coordinate_standard_names = ['time', 'longitude', 'latitude', 'height', 'depth', 'altitude']
    coordinate_standard_names += DIMENSIONLESS_VERTICAL_COORDINATES

    # Some datasets like ROMS use multiple variables to define coordinates
    for ncvar in ds.get_variables_by_attributes(standard_name=lambda x: x in coordinate_standard_names):
        if ncvar.name not in aux_vars:
            aux_vars.append(ncvar.name)

    # Remove any that are purely coordinate variables
    ret_val = []
    for aux_var in aux_vars:
        if ds.variables[aux_var].dimensions == (aux_var,):
            continue
        ret_val.append(aux_var)

    return ret_val


def get_cell_boundary_map(ds):
    '''
    Returns a dictionary mapping a variable to its boundary variable. The
    returned dictionary maps a string variable name to the name of the boundary
    variable.

    :param netCDF4.Dataset nc: netCDF dataset
    '''
    boundary_map = {}
    for variable in ds.get_variables_by_attributes(bounds=lambda x: x is not None):
        if variable.bounds in ds.variables:
            boundary_map[variable.name] = variable.bounds
    return boundary_map


def get_cell_boundary_variables(ds):
    '''
    Returns a list of variable names for variables that represent cell
    boundaries through the `bounds` attribute

    :param netCDF4.Dataset nc: netCDF dataset
    '''
    boundary_variables = []
    has_bounds = ds.get_variables_by_attributes(bounds=lambda x: x is not None)
    for var in has_bounds:
        if var.bounds in ds.variables:
            boundary_variables.append(var.bounds)
    return boundary_variables

@lru_cache(128)
def get_geophysical_variables(ds):
    '''
    Returns a list of variable names for the variables detected as geophysical
    variables.

    :param netCDF4.Dataset nc: An open netCDF dataset
    '''

    parameters = []
    for variable in ds.variables:
        if is_geophysical(ds, variable):
            parameters.append(variable)
    return parameters


@lru_cache(128)
def get_z_variable(nc):
    '''
    Returns the name of the variable that defines the Z axis or height/depth

    :param netCDF4.Dataset nc: netCDF dataset
    '''
    z_variables = get_z_variables(nc)
    if not z_variables:
        return None

    # Priority is standard_name, units
    for var in z_variables:
        ncvar = nc.variables[var]
        if getattr(ncvar, 'standard_name', None) in ('depth', 'height', 'altitude'):
            return var

    for var in z_variables:
        ncvar = nc.variables[var]
        units = getattr(ncvar, 'units', None)
        if isinstance(units, basestring):
            if units_convertible(units, 'bar'):
                return var
            if units_convertible(units, 'm'):
                return var

    return z_variables[0]


def get_z_variables(nc):
    '''
    Returns a list of all variables matching definitions for Z

    :param netcdf4.dataset nc: an open netcdf dataset object
    '''
    z_variables = []
    # Vertical coordinates will be identifiable by units of pressure or the
    # presence of the positive attribute with a value of up/down

    # optionally, the vertical type may be indicated by providing the
    # standard_name attribute or axis='Z'

    total_coords = get_coordinate_variables(nc) + get_auxiliary_coordinate_variables(nc)
    for coord_name in total_coords:
        if coord_name in z_variables:
            continue
        coord_var = nc.variables[coord_name]
        units = getattr(coord_var, 'units', None)
        positive = getattr(coord_var, 'positive', None)
        standard_name = getattr(coord_var, 'standard_name', None)
        axis = getattr(coord_var, 'axis', None)
        # If there are no units, we can't identify it as a vertical coordinate
        # by checking pressure or positive
        if units is not None:
            if units_convertible(units, 'bar'):
                z_variables.append(coord_name)
            elif isinstance(positive, basestring):
                if positive.lower() in ['up', 'down']:
                    z_variables.append(coord_name)
        # if axis='Z' we're good
        if coord_name not in z_variables and axis == 'Z':
            z_variables.append(coord_name)
        if coord_name not in z_variables and standard_name in ('depth', 'height', 'altitude'):
            z_variables.append(coord_name)
        if coord_name not in z_variables and standard_name in DIMENSIONLESS_VERTICAL_COORDINATES:
            z_variables.append(coord_name)

    return z_variables


@lru_cache(128)
def get_lat_variable(nc):
    '''
    Returns the first variable matching latitude

    :param netcdf4.dataset nc: an open netcdf dataset object
    '''
    latitudes = get_latitude_variables(nc)
    if latitudes:
        return latitudes[0]
    return None


def get_latitude_variables(nc):
    '''
    Returns a list of all variables matching definitions for latitude

    :param netcdf4.dataset nc: an open netcdf dataset object
    '''
    latitude_variables = []
    # standard_name takes precedence
    for variable in nc.get_variables_by_attributes(standard_name="latitude"):
        latitude_variables.append(variable.name)

    # Then axis
    for variable in nc.get_variables_by_attributes(axis='Y'):
        if variable.name not in latitude_variables:
            latitude_variables.append(variable.name)

    check_fn = partial(attr_membership, value_set=VALID_LAT_UNITS,
                           modifier_fn=lambda s: s.lower())
    for variable in nc.get_variables_by_attributes(units=check_fn):
        if variable.name not in latitude_variables:
            latitude_variables.append(variable.name)

    return latitude_variables


def get_true_latitude_variables(nc):
    '''
    Returns a list of variables defining true latitude.

    CF Chapter 4 refers to latitude as a coordinate variable that can also be
    used in non-standard coordinate systems like rotated pole and other
    projections. Chapter 5 refers to a concept of true latitude where the
    variabe defines latitude in a standard projection.

    True latitude, for lack of a better definition, is simply latitude where
    the standard_name is latitude or the units are degrees_north.

    :param netCDF4.Dataset nc: An open netCDF dataset
    '''
    lats = get_latitude_variables(nc)
    true_lats = []
    for lat in lats:
        standard_name = getattr(nc.variables[lat], "standard_name", None)
        units = getattr(nc.variables[lat], "units", None)
        if standard_name == 'latitude':
            true_lats.append(lat)
        elif isinstance(units, basestring) and units.lower() in VALID_LAT_UNITS:
            true_lats.append(lat)
    return true_lats


@lru_cache(128)
def get_lon_variable(nc):
    '''
    Returns the variable for longitude

    :param netCDF4.Dataset nc: netCDF dataset
    '''
    longitudes = get_longitude_variables(nc)
    if longitudes:
        return longitudes[0]
    return None


def get_longitude_variables(nc):
    '''
    Returns a list of all variables matching definitions for longitude

    :param netcdf4.dataset nc: an open netcdf dataset object
    '''
    longitude_variables = []
    # standard_name takes precedence
    for variable in nc.get_variables_by_attributes(standard_name="longitude"):
        longitude_variables.append(variable.name)

    # Then axis
    for variable in nc.get_variables_by_attributes(axis='X'):
        if variable.name not in longitude_variables:
            longitude_variables.append(variable.name)

    check_fn = partial(attr_membership, value_set=VALID_LON_UNITS,
                       modifier_fn=lambda s: s.lower())
    for variable in nc.get_variables_by_attributes(units=check_fn):
        if variable.name not in longitude_variables:
            longitude_variables.append(variable.name)

    return longitude_variables


def get_true_longitude_variables(nc):
    '''
    Returns a list of variables defining true longitude.

    CF Chapter 4 refers to longitude as a coordinate variable that can also be
    used in non-standard coordinate systems like rotated pole and other
    projections. Chapter 5 refers to a concept of true longitude where the
    variabe defines longitude in a standard projection.

    True longitude, for lack of a better definition, is simply longitude where
    the standard_name is longitude or the units are degrees_north.

    :param netCDF4.Dataset nc: An open netCDF dataset
    '''
    lons = get_longitude_variables(nc)
    true_lons = []
    for lon in lons:
        standard_name = getattr(nc.variables[lon], "standard_name", None)
        units = getattr(nc.variables[lon], "units", None)
        if standard_name == 'longitude':
            true_lons.append(lon)
        elif isinstance(units, basestring) and units.lower() in VALID_LON_UNITS:
            true_lons.append(lon)
    return true_lons


def get_platform_variables(ds):
    '''
    Returns a list of platform variable NAMES

    :param netCDF4.Dataset ds: An open netCDF4 Dataset
    '''
    candidates = []
    for variable in ds.variables:
        platform = getattr(ds.variables[variable], 'platform', '')
        if platform and platform in ds.variables:
            if platform not in candidates:
                candidates.append(platform)

    platform = getattr(ds, 'platform', '')
    if platform and platform in ds.variables:
        if platform not in candidates:
            candidates.append(platform)
    return candidates


def get_instrument_variables(ds):
    '''
    Returns a list of instrument variables

    :param netCDF4.Dataset ds: An open netCDF4 Dataset
    '''
    candidates = []
    for variable in ds.variables:
        instrument = getattr(ds.variables[variable], 'instrument', '')
        if instrument and instrument in ds.variables:
            if instrument not in candidates:
                candidates.append(instrument)

    instrument = getattr(ds, 'instrument', '')
    if instrument and instrument in ds.variables:
        if instrument not in candidates:
            candidates.append(instrument)
    return candidates


def get_time_variable(ds):
    '''
    Returns the likeliest variable to be the time coordiante variable

    :param netCDF4.Dataset ds: An open netCDF4 Dataset
    '''
    for var in ds.variables:
        if getattr(ds.variables[var], 'axis', '') == 'T':
            return var
    else:
        candidates = ds.get_variables_by_attributes(standard_name='time')
        if len(candidates) == 1:
            return candidates[0].name
        else:  # Look for a coordinate variable time
            for candidate in candidates:
                if candidate.dimensions == (candidate.name,):
                    return candidate.name

    # If we still haven't found the candidate
    time_variables = set(get_time_variables(ds))
    coordinate_variables = set(get_coordinate_variables(ds))
    if len(time_variables.intersection(coordinate_variables)) == 1:
        return list(time_variables.intersection(coordinate_variables))[0]

    auxiliary_coordinates = set(get_auxiliary_coordinate_variables(ds))
    if len(time_variables.intersection(auxiliary_coordinates)) == 1:
        return list(time_variables.intersection(auxiliary_coordinates))[0]
    return None


@lru_cache(128)
def get_time_variables(ds):
    '''
    Returns a list of variables describing the time coordinate

    :param netCDF4.Dataset ds: An open netCDF4 Dataset
    '''
    time_variables = set()
    for variable in ds.get_variables_by_attributes(standard_name='time'):
        time_variables.add(variable.name)

    for variable in ds.get_variables_by_attributes(axis='T'):
        if variable.name not in time_variables:
            time_variables.add(variable.name)

    regx = r'^(?:day|d|hour|hr|h|minute|min|second|s)s? since .*$'
    for variable in ds.get_variables_by_attributes(units=lambda x: isinstance(x, basestring)):
        if re.match(regx, variable.units) and variable.name not in time_variables:
            time_variables.add(variable.name)

    return time_variables


def get_axis_variables(ds):
    '''
    Returns a list of variables that define an axis of the dataset

    :param netCDF4.Dataset ds: An open netCDF4 Dataset
    '''
    axis_variables = []
    for ncvar in ds.get_variables_by_attributes(axis=lambda x: x is not None):
        axis_variables.append(ncvar.name)
    return axis_variables


def get_climatology_variable(ds):
    '''
    Returns the variable describing climatology bounds if it exists.

    Climatology variables are similar to cell boundary variables that describe
    the climatology bounds.

    See Example 7.8 in CF 1.6

    :param netCDF4.Dataset ds: An open netCDF4 Dataset
    :rtype: str or None
    '''
    time = get_time_variable(ds)
    # If there's no time dimension there's no climatology bounds
    if not time:
        return None
    # Climatology variable is simply whatever time points to under the
    # `climatology` attribute.
    if hasattr(ds.variables[time], 'climatology'):
        if ds.variables[time].climatology in ds.variables:
            return ds.variables[time].climatology
    return None


def get_flag_variables(ds):
    '''
    Returns a list of variables that are defined as flag variables

    :param netCDF4.Dataset ds: An open netCDF4 Dataset
    '''
    flag_variables = []
    for name, ncvar in ds.variables.items():
        standard_name = getattr(ncvar, 'standard_name', None)
        if isinstance(standard_name, basestring) and 'status_flag' in standard_name:
            flag_variables.append(name)
        elif hasattr(ncvar, 'flag_meanings'):
            flag_variables.append(name)
    return flag_variables


def get_grid_mapping_variables(ds):
    '''
    Returns a list of grid mapping variables

    :param netCDF4.Dataset ds: An open netCDF4 Dataset
    '''
    grid_mapping_variables = []
    for ncvar in ds.get_variables_by_attributes(grid_mapping=lambda x: x is not None):
        if ncvar.grid_mapping in ds.variables:
            grid_mapping_variables.append(ncvar.grid_mapping)
    return grid_mapping_variables


@lru_cache(128)
def get_axis_map(ds, variable):
    '''
    Returns an axis_map dictionary that contains an axis key and the coordinate
    names as values.

    For example::

        {'X': ['longitude'], 'Y': ['latitude'], 'T': ['time']}

    The axis C is for compressed coordinates like a reduced grid, and U is for
    unknown axis. This can sometimes be physical quantities representing a
    continuous discrete axis, like temperature or density.

    :param netCDF4.Dataset nc: An open netCDF dataset
    :param str variable: Variable name
    '''
    all_coords = get_coordinate_variables(ds) + get_auxiliary_coordinate_variables(ds)

    latitudes = get_latitude_variables(ds)
    longitudes = get_longitude_variables(ds)
    times = get_time_variables(ds)
    heights = get_z_variables(ds)

    coordinates = getattr(ds.variables[variable], "coordinates", None)
    if not isinstance(coordinates, basestring):
        coordinates = ''

    # For example
    # {'x': ['longitude'], 'y': ['latitude'], 't': ['time']}
    axis_map = defaultdict(list)
    for coord_name in all_coords:
        if is_compression_coordinate(ds, coord_name):
            axis = 'C'
        elif coord_name in times:
            axis = 'T'
        elif coord_name in longitudes:
            axis = 'X'
        elif coord_name in latitudes:
            axis = 'Y'
        elif coord_name in heights:
            axis = 'Z'
        else:
            axis = 'U'

        if coord_name in ds.variables[variable].dimensions:
            if coord_name not in axis_map[axis]:
                axis_map[axis].append(coord_name)

        elif coord_name in coordinates:
            if coord_name not in axis_map[axis]:
                axis_map[axis].append(coord_name)
    return axis_map


def is_coordinate_variable(ds, variable):
    '''
    Returns True if the variable is a coordinate variable

    :param netCDF4.Dataset nc: An open netCDF dataset
    :param str variable: Variable name
    '''
    if variable not in ds.variables:
        return False
    return ds.variables[variable].dimensions == (variable,)


def is_compression_coordinate(ds, variable):
    '''
    Returns True if the variable is a coordinate variable that defines a
    compression scheme.

    :param netCDF4.Dataset nc: An open netCDF dataset
    :param str variable: Variable name
    '''
    # Must be a coordinate variable
    if not is_coordinate_variable(ds, variable):
        return False
    # must have a string attribute compress
    compress = getattr(ds.variables[variable], 'compress', None)
    if not isinstance(compress, basestring):
        return False
    if not compress:
        return False
    # This should never happen or be allowed
    if variable in compress:
        return False
    # Must point to dimensions
    for dim in compress.split():
        if dim not in ds.dimensions:
            return False
    return True


def coordinate_dimension_matrix(nc):
    '''
    Returns a dictionary of coordinates mapped to their dimensions

    :param netCDF4.Dataset nc: An open netCDF dataset
    '''
    retval = {}
    x = get_lon_variable(nc)
    if x:
        retval['x'] = nc.variables[x].dimensions
    y = get_lat_variable(nc)
    if y:
        retval['y'] = nc.variables[y].dimensions

    z = get_z_variable(nc)
    if z:
        retval['z'] = nc.variables[z].dimensions

    t = get_time_variable(nc)
    if t:
        retval['t'] = nc.variables[t].dimensions
    return retval


def is_point(nc, variable):
    '''
    Returns true if the variable is a point feature type

    :param netCDF4.Dataset nc: An open netCDF dataset
    :param str variable: name of the variable to check
    '''
    # x(o), y(o), z(o), t(o)
    # X(o)

    dims = nc.variables[variable].dimensions

    cmatrix = coordinate_dimension_matrix(nc)
    first_coord = None
    if 't' in cmatrix:
        first_coord = cmatrix['t']
        if len(cmatrix['t']) > 1:
            return False
    if 'x' in cmatrix:
        if first_coord is None:
            first_coord = cmatrix['x']
        if first_coord != cmatrix['x']:
            return False
        if len(cmatrix['x']) > 1:
            return False
    if 'y' in cmatrix:
        if first_coord is None:
            first_coord = cmatrix['y']
        if first_coord != cmatrix['y']:
            return False
        if len(cmatrix['y']) > 1:
            return False
    if 'z' in cmatrix:
        if first_coord is None:
            first_coord = cmatrix['z']
        if first_coord != cmatrix['z']:
            return False
        if len(cmatrix['z']) > 1:
            return False
    if first_coord and dims != first_coord:
        return False
    # Point is indistinguishable from trajectories where the instance dimension
    # is implied (scalar)
    traj_ids = nc.get_variables_by_attributes(cf_role="trajectory_id")
    if traj_ids:
        return False

    return True


def is_timeseries(nc, variable):
    '''
    Returns true if the variable is a time series feature type.

    :param netCDF4.Dataset nc: An open netCDF dataset
    :param str variable: name of the variable to check
    '''

    # x, y, z, t(t)
    # X(t)
    dims = nc.variables[variable].dimensions
    cmatrix = coordinate_dimension_matrix(nc)
    time_variables = get_time_variables(nc)

    if len(dims) != 1:
        return False
    dim = dims[0]
    if dim not in time_variables:
        return False
    # No other coordinates can vary with time
    if 'x' in cmatrix:
        if len(cmatrix['x']) != 0:
            return False
    if 'y' in cmatrix:
        if len(cmatrix['y']) != 0:
            return False
    if 'z' in cmatrix:
        if len(cmatrix['z']) != 0:
            return False

    return True


def is_multi_timeseries_orthogonal(nc, variable):
    '''
    Returns true if the variable is a orthogonal multidimensional array
    representation of time series. For more information on what this means see
    CF 1.6 §H.2.1

    http://cfconventions.org/cf-conventions/v1.6.0/cf-conventions.html#_orthogonal_multidimensional_array_representation_of_time_series

    :param netCDF4.Dataset nc: An open netCDF dataset
    :param str variable: name of the variable to check
    '''
    # x(i), y(i), z(i), t(o)
    # X(i, o)
    dims = nc.variables[variable].dimensions

    cmatrix = coordinate_dimension_matrix(nc)

    for req in ('x', 'y', 't'):
        if req not in cmatrix:
            return False
    if len(cmatrix['x']) != 1 or cmatrix['x'] != cmatrix['y']:
        return False
    if 'z' in cmatrix and cmatrix['x'] != cmatrix['z']:
        return False

    timevar = get_time_variable(nc)
    if cmatrix['t'] != (timevar,):
        return False

    i = cmatrix['x'][0]
    o = cmatrix['t'][0]
    if dims == (i, o):
        return True
    return False


def is_multi_timeseries_incomplete(nc, variable):
    '''
    Returns true if the variable is an incomplete multidimensional array
    representation of time series. For more information on what this means see
    CF 1.6 §H.2.2

    http://cfconventions.org/cf-conventions/v1.6.0/cf-conventions.html#_incomplete_multidimensional_array_representation_of_time_series

    :param netCDF4.Dataset nc: An open netCDF dataset
    :param str variable: name of the variable to check
    '''

    # x(i), y(i), z(i), t(i, o)
    # X(i, o)
    dims = nc.variables[variable].dimensions
    cmatrix = coordinate_dimension_matrix(nc)

    for req in ('x', 'y', 't'):
        if req not in cmatrix:
            return False
    if len(cmatrix['x']) != 1:
        return False
    if cmatrix['x'] != cmatrix['y']:
        return False
    if len(cmatrix['t']) != 2:
        return False
    if cmatrix['x'][0] != cmatrix['t'][0]:
        return False

    i = cmatrix['x'][0]
    o = cmatrix['t'][1]

    if dims == (i, o):
        return True
    return False


def is_cf_trajectory(nc, variable):
    '''
    Returns true if the variable is a CF trajectory feature type

    :param netCDF4.Dataset nc: An open netCDF dataset
    :param str variable: name of the variable to check
    '''
    # x(i, o), y(i, o), z(i, o), t(i, o)
    # X(i, o)
    dims = nc.variables[variable].dimensions
    cmatrix = coordinate_dimension_matrix(nc)

    for req in ('x', 'y', 't'):
        if req not in cmatrix:
            return False
    if len(cmatrix['x']) != 2:
        return False
    if cmatrix['x'] != cmatrix['y']:
        return False
    if cmatrix['x'] != cmatrix['t']:
        return False
    if 'z' in cmatrix and cmatrix['x'] != cmatrix['z']:
        return False
    if dims == cmatrix['x']:
        return True
    return False


def is_single_trajectory(nc, variable):
    '''
    Returns true if the variable is a single trajectory feature

    :param netCDF4.Dataset nc: An open netCDF dataset
    :param str variable: name of the variable to check
    '''
    # x(o), y(o), z(o), t(o)
    # X(o)
    # cf_role must be trajectory
    dims = nc.variables[variable].dimensions

    cmatrix = coordinate_dimension_matrix(nc)
    # Time is required for trajectories
    if 't' not in cmatrix:
        return False
    # Coordinates changing with time are optional
    if 'x' in cmatrix:
        if cmatrix['x'] != cmatrix['t']:
            return False
    if 'y' in cmatrix:
        if cmatrix['y'] != cmatrix['t']:
            return False
    if 'z' in cmatrix:
        if cmatrix['z'] != cmatrix['t']:
            return False
    if dims != cmatrix['t']:
        return False
    traj_ids = nc.get_variables_by_attributes(cf_role="trajectory_id")
    if len(traj_ids) != 1:
        return False
    return True


def is_profile_orthogonal(nc, variable):
    '''
    Returns true if the variable is a orthogonal profile feature type

    :param netCDF4.Dataset nc: An open netCDF dataset
    :param str variable: name of the variable to check
    '''
    # Every profile has the exact same depths, think thermister or ADCP
    # x(i), y(i), z(j), t(i)
    # X(i, j)
    dims = nc.variables[variable].dimensions
    cmatrix = coordinate_dimension_matrix(nc)

    for req in ('x', 'y', 'z', 't'):
        if req not in cmatrix:
            return False
    if len(cmatrix['x']) != 1:
        return False
    if cmatrix['x'] != cmatrix['y']:
        return False
    if cmatrix['x'] != cmatrix['t']:
        return False
    if len(cmatrix['z']) != 1:
        return False

    i = cmatrix['x'][0]
    j = cmatrix['z'][0]

    if dims == (i, j):
        return True
    return False


def is_profile_incomplete(nc, variable):
    '''
    Returns true if the variable is a incomplete profile feature type

    :param netCDF4.Dataset nc: An open netCDF dataset
    :param str variable: name of the variable to check
    '''
    # Every profile may have different depths
    # x(i), y(i), z(i, j), t(i)
    # X(i, j)
    dims = nc.variables[variable].dimensions
    cmatrix = coordinate_dimension_matrix(nc)

    for req in ('x', 'y', 'z', 't'):
        if req not in cmatrix:
            return False
    if len(cmatrix['x']) != 1:
        return False
    if cmatrix['x'] != cmatrix['y']:
        return False
    if cmatrix['x'] != cmatrix['t']:
        return False
    if len(cmatrix['z']) != 2:
        return False
    if cmatrix['z'][0] != cmatrix['x'][0]:
        return False

    i = cmatrix['x'][0]
    j = cmatrix['z'][1]

    if dims == (i, j):
        return True
    return False


def is_timeseries_profile_single_station(nc, variable):
    '''
    Returns true if the variable is a time-series profile that represents a
    single station and each profile is the same length.

    :param netCDF4.Dataset nc: An open netCDF dataset
    :param str variable: name of the variable to check
    '''

    # x, y, z(z), t(t)
    # X(t, z)
    dims = nc.variables[variable].dimensions
    cmatrix = coordinate_dimension_matrix(nc)

    for req in ('x', 'y', 'z', 't'):
        if req not in cmatrix:
            return False
    if len(cmatrix['x']) != 0:
        return False
    if cmatrix['x'] != cmatrix['y']:
        return False

    z = get_z_variable(nc)
    if cmatrix['z'] != (z,):
        return False
    t = get_time_variable(nc)
    if cmatrix['t'] != (t,):
        return False

    if dims == (t, z):
        return True
    return False


def is_timeseries_profile_multi_station(nc, variable):
    '''
    Returns true if the variable is a time-series profile that represents multiple stations with orthogonal time and depth

    :param netCDF4.Dataset nc: An open netCDF dataset
    :param str variable: name of the variable to check
    '''
    # x(i), y(i), z(z), t(t)
    # X(i, t, z)
    dims = nc.variables[variable].dimensions
    cmatrix = coordinate_dimension_matrix(nc)

    for req in ('x', 'y', 'z', 't'):
        if req not in cmatrix:
            return False
    if len(cmatrix['x']) != 1:
        return False
    if cmatrix['x'] != cmatrix['y']:
        return False
    i = cmatrix['x'][0]

    z = get_z_variable(nc)
    if cmatrix['z'] != (z,):
        return False
    t = get_time_variable(nc)
    if cmatrix['t'] != (t,):
        return False

    if dims == (i, t, z):
        return True
    return False


def is_timeseries_profile_single_ortho_time(nc, variable):
    '''
    Returns true if the variable is a time-series profile that represents a
    single station with orthogonal time only.

    :param netCDF4.Dataset nc: An open netCDF dataset
    :param str variable: name of the variable to check
    '''
    # x, y, z(t, j), t(t)
    # X(t, j)
    dims = nc.variables[variable].dimensions
    cmatrix = coordinate_dimension_matrix(nc)

    for req in ('x', 'y', 'z', 't'):
        if req not in cmatrix:
            return False

    if len(cmatrix['x']) != 0:
        return False
    if cmatrix['x'] != cmatrix['y']:
        return False

    t = get_time_variable(nc)
    if cmatrix['t'] != (t,):
        return False

    if len(cmatrix['z']) != 2:
        return False

    if cmatrix['z'][0] != t:
        return False

    j = cmatrix['z'][1]

    if dims == (t, j):
        return True
    return False


def is_timeseries_profile_multi_ortho_time(nc, variable):
    '''
    Returns true if the variable is a time-series profile that represents a
    multi station with orthogonal time only.

    :param netCDF4.Dataset nc: An open netCDF dataset
    :param str variable: name of the variable to check
    '''
    # x(i), y(i), z(i, t, j), t(t)
    # X(i, t, j)
    dims = nc.variables[variable].dimensions
    cmatrix = coordinate_dimension_matrix(nc)

    for req in ('x', 'y', 'z', 't'):
        if req not in cmatrix:
            return False

    if len(cmatrix['x']) != 1:
        return False
    if cmatrix['x'] != cmatrix['y']:
        return False

    t = get_time_variable(nc)
    if cmatrix['t'] != (t,):
        return False

    if len(cmatrix['z']) != 3:
        return False

    if cmatrix['z'][1] != t:
        return False
    if cmatrix['z'][0] != cmatrix['x'][0]:
        return False

    i = cmatrix['x'][0]
    j = cmatrix['z'][2]

    if dims == (i, t, j):
        return True
    return False


def is_timeseries_profile_ortho_depth(nc, variable):
    '''
    Returns true if the variable is a time-series profile with orthogonal depth
    only.

    :param netCDF4.Dataset nc: An open netCDF dataset
    :param str variable: name of the variable to check
    '''
    # x(i), y(i), z(z), t(i, j)
    # X(i, j, z)
    dims = nc.variables[variable].dimensions
    cmatrix = coordinate_dimension_matrix(nc)

    for req in ('x', 'y', 'z', 't'):
        if req not in cmatrix:
            return False

    if len(cmatrix['x']) != 1:
        return False
    if cmatrix['x'] != cmatrix['y']:
        return False

    z = get_z_variable(nc)
    if cmatrix['z'] != (z,):
        return False

    i = cmatrix['x'][0]

    if len(cmatrix['t']) != 2:
        return False
    if cmatrix['t'][0] != i:
        return False

    j = cmatrix['t'][1]

    if dims == (i, j, z):
        return True
    return False


def is_timeseries_profile_incomplete(nc, variable):
    '''
    Returns true if the variable is a time-series profile incomplete depth and
    incomplete time.

    :param netCDF4.Dataset nc: An open netCDF dataset
    :param str variable: name of the variable to check
    '''
    # x(i), y(i), z(i, j, k), t(i, j)
    # X(i, j, k)
    dims = nc.variables[variable].dimensions
    cmatrix = coordinate_dimension_matrix(nc)

    for req in ('x', 'y', 'z', 't'):
        if req not in cmatrix:
            return False

    if len(cmatrix['x']) != 1:
        return False
    if cmatrix['x'] != cmatrix['y']:
        return False
    i = cmatrix['x'][0]

    if len(cmatrix['t']) != 2:
        return False
    if cmatrix['t'][0] != i:
        return False
    j = cmatrix['t'][1]

    if len(cmatrix['z']) != 3:
        return False
    if cmatrix['z'][0] != i:
        return False
    if cmatrix['z'][1] != j:
        return False
    k = cmatrix['z'][2]

    if dims == (i, j, k):
        return True
    return False


def is_trajectory_profile_orthogonal(nc, variable):
    '''
    Returns true if the variable is a trajectory profile with orthogonal
    depths.

    :param netCDF4.Dataset nc: An open netCDF dataset
    :param str variable: name of the variable to check
    '''
    # x(i, o), y(i, o), z(z), t(i, o)
    # X(i, o, z)
    dims = nc.variables[variable].dimensions
    cmatrix = coordinate_dimension_matrix(nc)

    for req in ('x', 'y', 'z', 't'):
        if req not in cmatrix:
            return False

    if len(cmatrix['x']) != 2:
        return False
    if cmatrix['x'] != cmatrix['y']:
        return False
    if cmatrix['x'] != cmatrix['t']:
        return False

    i, o = cmatrix['x']

    z = get_z_variable(nc)
    if cmatrix['z'] != (z,):
        return False

    if dims == (i, o, z):
        return True
    return False


def is_trajectory_profile_incomplete(nc, variable):
    '''
    Returns true if the variable is a trajectory profile with incomplete
    depths.

    :param netCDF4.Dataset nc: An open netCDF dataset
    :param str variable: name of the variable to check
    '''
    # x(i, o), y(i, o), z(i, o, j), t(i, o)
    # X(i, o, j)
    dims = nc.variables[variable].dimensions
    cmatrix = coordinate_dimension_matrix(nc)

    for req in ('x', 'y', 'z', 't'):
        if req not in cmatrix:
            return False

    if len(cmatrix['x']) != 2:
        return False
    if cmatrix['x'] != cmatrix['y']:
        return False
    if cmatrix['x'] != cmatrix['t']:
        return False

    i, o = cmatrix['x']

    if len(cmatrix['z']) != 3:
        return False

    if cmatrix['z'][0] != i:
        return False
    if cmatrix['z'][1] != o:
        return False

    j = cmatrix['z'][2]

    if dims == (i, o, j):
        return True
    return False


def is_2d_regular_grid(nc, variable):
    '''
    Returns True if the variable is a 2D Regular grid.

    :param netCDF4.Dataset nc: An open netCDF dataset
    :param str variable: name of the variable to check
    '''
    # x(x), y(y), t(t)
    # X(t, y, x)

    if is_mapped_grid(nc, variable):
        return False

    dims = nc.variables[variable].dimensions

    cmatrix = coordinate_dimension_matrix(nc)

    for req in ('x', 'y', 't'):
        if req not in cmatrix:
            return False

    x = get_lon_variable(nc)
    y = get_lat_variable(nc)
    t = get_time_variable(nc)

    if cmatrix['x'] != (x,):
        return False
    if cmatrix['y'] != (y,):
        return False
    if cmatrix['t'] != (t,):
        return False

    # Relaxed dimension ordering
    if len(dims) == 3 and x in dims and y in dims and t in dims:
        return True
    return False


def is_2d_static_grid(nc, variable):
    '''
    Returns True if the variable is a 2D Regular grid that does not vary with
    time.

    :param netCDF4.Dataset nc: An open netCDF dataset
    :param str variable: name of the variable to check
    '''
    # x(x), y(y)
    # X(y, x)

    if is_mapped_grid(nc, variable):
        return False

    dims = nc.variables[variable].dimensions
    cmatrix = coordinate_dimension_matrix(nc)

    for req in ('x', 'y'):
        if req not in cmatrix:
            return False

    x = get_lon_variable(nc)
    y = get_lat_variable(nc)

    if cmatrix['x'] != (x,):
        return False

    if cmatrix['y'] != (y,):
        return False

    if len(dims) != 2 or x not in dims or y not in dims:
        return False

    return True


def is_3d_regular_grid(nc, variable):
    '''
    Returns True if the variable is a 3D Regular grid.

    :param netCDF4.Dataset nc: An open netCDF dataset
    :param str variable: name of the variable to check
    '''
    # x(x), y(y), z(z), t(t)
    # X(t, z, y, x)

    if is_mapped_grid(nc, variable):
        return False

    dims = nc.variables[variable].dimensions

    cmatrix = coordinate_dimension_matrix(nc)

    for req in ('x', 'y', 'z', 't'):
        if req not in cmatrix:
            return False

    x = get_lon_variable(nc)
    y = get_lat_variable(nc)
    z = get_z_variable(nc)
    t = get_time_variable(nc)

    if cmatrix['x'] != (x,):
        return False
    if cmatrix['y'] != (y,):
        return False
    if cmatrix['z'] != (z,):
        return False
    if cmatrix['t'] != (t,):
        return False

    # Relaxed dimension ordering
    if len(dims) == 4 and x in dims and y in dims and t in dims and z in dims:
        return True
    return False


def is_3d_static_grid(nc, variable):
    '''
    Returns True if the variable is a 2D Regular grid that does not vary with
    time.

    :param netCDF4.Dataset nc: An open netCDF dataset
    :param str variable: name of the variable to check
    '''
    # x(x), y(y), z(z)
    # X(z, y, x)

    if is_mapped_grid(nc, variable):
        return False

    dims = nc.variables[variable].dimensions
    cmatrix = coordinate_dimension_matrix(nc)

    for req in ('x', 'y', 'z'):
        if req not in cmatrix:
            return False

    x = get_lon_variable(nc)
    y = get_lat_variable(nc)
    z = get_z_variable(nc)

    if cmatrix['x'] != (x,):
        return False

    if cmatrix['y'] != (y,):
        return False

    if cmatrix['z'] != (z,):
        return False

    if len(dims) != 3 or x not in dims or y not in dims or z not in dims:
        return False

    return True


def is_mapped_grid(nc, variable):
    '''
    Returns true if the feature-type of variable corresponds to a mapped grid
    type. Characterized by Appedix F of CF-1.6

    :param netCDF4.Dataset nc: An open netCDF dataset
    :param str variable: name of the variable to check
    '''
    # x(j, i), y(j, i), z?, t?
    # F(t?, z?, j, i)

    # The important and really defining characteristic of mapped grids is that
    # the true latitude and longitude coordinates are functions of (j,i) and
    # that the geophysical variables are also functions of (j,i) in their
    # dimensions.
    dims = nc.variables[variable].dimensions
    # For cases like ROMS, the coordinates are mapped using the coordinates attribute
    variable_coordinates = getattr(nc.variables[variable], 'coordinates', '').split()

    lons = get_longitude_variables(nc)
    for lon in lons:
        if lon in variable_coordinates:
            break
    else:
        lon = get_lon_variable(nc)

    if lon is None:
        return False

    lats = get_latitude_variables(nc)
    for lat in lats:
        if lat in variable_coordinates:
            break
    else:
        lat = get_lat_variable(nc)

    if lat is None:
        return False

    x = nc.variables[lon].dimensions
    y = nc.variables[lat].dimensions

    if len(x) != 2:
        return False
    if x != y:
        return False

    comma_dimension = ','.join(dims)
    # Dimensions must be in the same order and the mapping coordinates i and j
    # must be in the same order
    if ','.join(x) not in comma_dimension:
        return False

    return True


def is_reduced_grid(nc, variable):
    '''
    Returns True if the feature-type of the variable corresponds to a reduced
    horizontal grid.

    :param netCDF4.Dataset nc: An open netCDF dataset
    :param str variable: name of the variable to check
    '''
    axis_map = get_axis_map(nc, variable)

    if 'X' not in axis_map:
        return False
    if 'Y' not in axis_map:
        return False
    if 'C' not in axis_map:
        return False

    compressed_coordinates = axis_map['C']
    if len(compressed_coordinates) > 1:
        return False
    compressed_coordinate = axis_map['C'][0]
    for dim in nc.variables[compressed_coordinate].compress.split():
        if dim not in nc.dimensions:
            return False
    return True


def guess_feature_type(nc, variable):
    '''
    Returns a string describing the feature type for this variable

    :param netCDF4.Dataset nc: An open netCDF dataset
    :param str variable: name of the variable to check
    '''
    if is_point(nc, variable):
        return 'point'
    if is_timeseries(nc, variable):
        return 'timeseries'
    if is_multi_timeseries_orthogonal(nc, variable):
        return 'multi-timeseries-orthogonal'
    if is_multi_timeseries_incomplete(nc, variable):
        return 'multi-timeseries-incomplete'
    if is_cf_trajectory(nc, variable):
        return 'cf-trajectory'
    if is_single_trajectory(nc, variable):
        return 'single-trajectory'
    if is_profile_orthogonal(nc, variable):
        return 'profile-orthogonal'
    if is_profile_incomplete(nc, variable):
        return 'profile-incomplete'
    if is_timeseries_profile_single_station(nc, variable):
        return 'timeseries-profile-single-station'
    if is_timeseries_profile_multi_station(nc, variable):
        return 'timeseries-profile-multi-station'
    if is_timeseries_profile_single_ortho_time(nc, variable):
        return 'timeseries-profile-single-ortho-time'
    if is_timeseries_profile_multi_ortho_time(nc, variable):
        return 'timeseries-profile-multi-ortho-time'
    if is_timeseries_profile_ortho_depth(nc, variable):
        return 'timeseries-profile-ortho-depth'
    if is_timeseries_profile_incomplete(nc, variable):
        return 'timeseries-profile-incomplete'
    if is_trajectory_profile_orthogonal(nc, variable):
        return 'trajectory-profile-orthogonal'
    if is_trajectory_profile_incomplete(nc, variable):
        return 'trajectory-profile-incomplete'
    if is_2d_regular_grid(nc, variable):
        return '2d-regular-grid'
    if is_2d_static_grid(nc, variable):
        return '2d-static-grid'
    if is_3d_regular_grid(nc, variable):
        return '3d-regular-grid'
    if is_3d_static_grid(nc, variable):
        return '3d-static-grid'
    if is_mapped_grid(nc, variable):
        return 'mapped-grid'
    if is_reduced_grid(nc, variable):
        return 'reduced-grid'


def units_convertible(units1, units2, reftimeistime=True):
    """
    Return True if a Unit representing the string units1 can be converted
    to a Unit representing the string units2, else False.

    :param str units1: A string representing the units
    :param str units2: A string representing the units
    """
    try:
        u1 = Unit(units1)
        u2 = Unit(units2)
    except ValueError:
        return False
    return u1.is_convertible(u2)<|MERGE_RESOLUTION|>--- conflicted
+++ resolved
@@ -106,12 +106,8 @@
     return is_in_set
 
 
-<<<<<<< HEAD
+@lru_cache(128)
 def is_dimensionless_standard_name(xml_tree, standard_name):
-=======
-@lru_cache(128)
-def get_unitless_standard_names(xml_tree, units):
->>>>>>> 63e8dd21
     '''
     Returns True if the units for the associated standard name are
     dimensionless.  Dimensionless standard names include those that have no
