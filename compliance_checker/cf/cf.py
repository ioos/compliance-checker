--- conflicted
+++ resolved
@@ -2471,13 +2471,8 @@
                                                "{} is a required attribute for grid mapping {}".format(req, grid_mapping_name))
 
             # Make sure that exactly one of the exclusive attributes exist
-<<<<<<< HEAD
-            if len(self.grid_mapping_dict) == 4:
-                at_least_attr = self.grid_mapping_dict[3]
-=======
             if len(grid_mapping) == 4:
                 at_least_attr = grid_mapping[3]
->>>>>>> b530ab70
                 number_found = 0
                 for attr in at_least_attr:
                     if hasattr(grid_var, attr):
@@ -3782,7 +3777,7 @@
             valid = False
             reasoning = ['§2.6.1 Conventions field is not present']
         return Result(BaseCheck.MEDIUM, valid, self.section_titles['2.6'], msgs=reasoning)
-     
+
 
 class CFNCCheck(BaseNCCheck, CFBaseCheck):
 
