#!/usr/bin/env python
# -*- coding: utf-8 -*-
from __future__ import unicode_literals, division, print_function
from compliance_checker.base import BaseCheck, BaseNCCheck, Result, TestCtx
from compliance_checker.cf.appendix_d import (dimless_vertical_coordinates,
                                              no_missing_terms)
from compliance_checker.cf.appendix_f import grid_mapping_dict
from compliance_checker.cf import util
from compliance_checker import cfutil
from cf_units import Unit
from functools import wraps
from collections import defaultdict
from warnings import warn
import numpy as np
import os
import regex
import sys

import logging

logger = logging.getLogger(__name__)


try:
    basestring
except NameError:
    basestring = str


def print_exceptions(f):
    @wraps(f)
    def wrapper(*args, **kwargs):
        try:
            return f(*args, **kwargs)
        except Exception as e:
            from traceback import print_exc
            print_exc()
    return wrapper


__stdname_table__ = "v29"


# helper to see if we should do DSG tests
def is_likely_dsg(func):
    @wraps(func)
    def _dec(s, ds):
        if hasattr(ds, 'featureType'):
            return func(s, ds)

        # @TODO: skips if we have formalized skips
        return None

    return _dec


class CFBaseCheck(BaseCheck):
    register_checker = True
    _cc_spec = 'cf'
    # TODO: break out into subclasses once CF-1.7 is a working standard
    _cc_spec_version = '1.6'
    _cc_description = 'Climate and Forecast Conventions (CF)'
    _cc_url = 'http://cfconventions.org'

    """
    CF Convention Checker (1.6)

    These checks are translated documents:
        http://cf-pcmdi.llnl.gov/documents/cf-conventions/1.6/cf-conventions.html
        http://cf-pcmdi.llnl.gov/conformance/requirements-and-recommendations/1.6/
    """

    def __init__(self):
        # The compliance checker can be run on multiple datasets in a single
        # instantiation, so caching values has be done by the unique identifier
        # for each dataset loaded.

        # Each default dict is a key, value mapping from the dataset object to
        # a list of variables
        self._coord_vars       = defaultdict(list)
        self._ancillary_vars   = defaultdict(list)
        self._clim_vars        = defaultdict(list)
        self._metadata_vars    = defaultdict(list)
        self._boundary_vars    = defaultdict(list)
        self._geophysical_vars = defaultdict(list)
        self._aux_coords       = defaultdict(list)

        self._std_names        = util.StandardNameTable()

    ################################################################################
    #
    # Helper Methods - var classifications, etc
    #
    ################################################################################

    def setup(self, ds):
        """
        Initialize various special variable types within the class.
        Mutates a number of instance variables.

        :param netCDF4.Dataset ds: An open netCDF dataset
        """
        self._find_coord_vars(ds)
        self._find_aux_coord_vars(ds)
        self._find_ancillary_vars(ds)
        self._find_clim_vars(ds)
        self._find_boundary_vars(ds)
        self._find_metadata_vars(ds)
        self._find_cf_standard_name_table(ds)
        self._find_geophysical_vars(ds)

    def _find_cf_standard_name_table(self, ds):
        '''
        Parse out the `standard_name_vocabulary` attribute and download that
        version of the cf standard name table.  If the standard name table has
        already been downloaded, use the cached version.  Modifies `_std_names`
        attribute to store standard names.  Returns True if the file exists and
        False if it fails to download.

        :param netCDF4.Dataset ds: An open netCDF dataset
        :rtype: bool
        '''
        # Get the standard name vocab
        standard_name_vocabulary = getattr(ds, 'standard_name_vocabulary', '')

        # Try to parse this attribute to get version
        version = None
        if 'cf standard name table' in standard_name_vocabulary.lower():
            version = [s.strip('(').strip(')').strip('v').strip(',') for s in standard_name_vocabulary.split()]
            # This assumes that table version number won't start with 0.
            version = [s for s in version if s.isdigit() and len(s) <= 2 and not s.startswith('0')]
            if len(version) > 1:
                return False
            else:
                version = version[0]
        else:
            # Can't parse the attribute, use the packaged version
            return False

        if version.startswith('v'):  # i.e 'v34' -> '34' drop the v
            version = version[1:]

        # If the packaged version is what we're after, then we're good
        if version == self._std_names._version:
            print("Using packaged standard name table v{0}".format(version), file=sys.stderr)
            return False

        # Try to download the version specified
        try:
            data_directory = util.create_cached_data_dir()
            location = os.path.join(data_directory, 'cf-standard-name-table-test-{0}.xml'.format(version))
            # Did we already download this before?
            if not os.path.isfile(location):
                util.download_cf_standard_name_table(version, location)
                print("Using downloaded standard name table v{0}".format(version), file=sys.stderr)
            else:
                print("Using cached standard name table v{0} from {1}".format(version, location), file=sys.stderr)

            self._std_names = util.StandardNameTable(location)
            return True
        except Exception as e:
            # There was an error downloading the CF table. That's ok, we'll just use the packaged version
<<<<<<< HEAD
            warn("Problem fetching standard name table:\n{0}\n"
                 "Using packaged v{1}".format(e, self._std_names._version))
=======
            print("Error fetching standard name table. Using packaged v{0}".format(self._std_names._version), file=sys.stderr)
>>>>>>> 3a696d14
            return False

    def _find_coord_vars(self, ds, refresh=False):
        '''
        Returns a list of variable names that identify as coordinate variables.

        The result is cached by the passed in dataset object inside of this
        checker. Pass refresh=True to redo the cached value.

        :param netCDF4.Dataset ds: An open netCDF dataset
        :param bool refresh: if refresh is set to True, the cache is
                             invalidated.
        :rtype: list
        :return: A list of variables names (str) that are defined as coordinate
                 variables in the dataset ds.
        '''
        if ds in self._coord_vars and refresh is False:
            return self._coord_vars[ds]

        self._coord_vars[ds] = cfutil.get_coordinate_variables(ds)

        return self._coord_vars[ds]

    def _find_aux_coord_vars(self, ds, refresh=False):
        '''
        Returns a list of auxiliary coordinate variables

        An auxiliary coordinate variable is any netCDF variable that contains
        coordinate data, but is not a coordinate variable (in the sense of the term
        defined by CF).

        :param netCDF4.Dataset ds: An open netCDF dataset
        :param bool refresh: if refresh is set to True, the cache is
                             invalidated.
        :rtype: list
        :return: List of variable names (str) that are defined to be auxiliary
                 coordinate variables.
        '''
        if self._aux_coords.get(ds, None) and refresh is False:
            return self._aux_coords[ds]

        self._aux_coords[ds] = cfutil.get_auxiliary_coordinate_variables(ds)
        return self._aux_coords[ds]

    def _find_ancillary_vars(self, ds, refresh=False):
        '''
        Returns a list of variable names that are defined as ancillary
        variables in the dataset ds.

        An ancillary variable generally is a metadata container and referenced
        from other variables via a string reference in an attribute.

        - via ancillary_variables (3.4)
        - "grid mapping var" (5.6)
        - TODO: more?

        The result is cached by the passed in dataset object inside of this
        checker. Pass refresh=True to redo the cached value.

        :param netCDF4.Dataset ds: An open netCDF dataset
        :param bool refresh: if refresh is set to True, the cache is
                             invalidated.
        :rtype: list
        :return: List of variable names (str) that are defined as ancillary
                 variables in the dataset ds.
        '''

        # Used the cached version if it exists and is not empty
        if self._ancillary_vars.get(ds, None) and refresh is False:
            return self._ancillary_vars[ds]

        # Invalidate the cache at all costs
        self._ancillary_vars[ds] = []

        for name, var in ds.variables.items():
            if hasattr(var, 'ancillary_variables'):
                for anc_name in var.ancillary_variables.split(" "):
                    if anc_name in ds.variables:
                        self._ancillary_vars[ds].append(anc_name)

            if hasattr(var, 'grid_mapping'):
                gm_name = var.grid_mapping
                if gm_name in ds.variables:
                    self._ancillary_vars[ds].append(gm_name)

        return self._ancillary_vars[ds]

    def _find_metadata_vars(self, ds, refresh=False):
        '''
        Returns a list of netCDF variable instances for those that are likely metadata variables

        :param netCDF4.Dataset ds: An open netCDF dataset
        :param bool refresh: if refresh is set to True, the cache is
                             invalidated.
        :rtype: list
        :return:   List of variable names (str) that are likely metadata
                   variable candidates.

        '''
        if self._metadata_vars.get(ds, None) and refresh is False:
            return self._metadata_vars[ds]

        self._metadata_vars[ds] = []
        for name, var in ds.variables.items():

            if name in self._find_ancillary_vars(ds) or name in self._find_coord_vars(ds):
                continue

            if name in ('platform_name', 'station_name', 'instrument_name', 'station_id', 'platform_id', 'surface_altitude'):
                self._metadata_vars[ds].append(name)

            elif getattr(var, 'cf_role', '') != '':
                self._metadata_vars[ds].append(name)

            elif getattr(var, 'standard_name', None) is None and len(var.dimensions) == 0:
                self._metadata_vars[ds].append(name)

        return self._metadata_vars[ds]

    def _find_geophysical_vars(self, ds, refresh=False):
        '''
        Returns a list of geophysical variables.  Modifies
        `self._geophysical_vars`

        :param netCDF4.Dataset ds: An open netCDF dataset
        :param bool refresh: if refresh is set to True, the cache is
                             invalidated.
        :rtype: list
        :return: A list containing strings with geophysical variable
                 names.
        '''
        if self._geophysical_vars.get(ds, None) and refresh is False:
            return self._geophysical_vars[ds]

        self._geophysical_vars[ds] = cfutil.get_geophysical_variables(ds)

        return self._geophysical_vars[ds]

    def _find_clim_vars(self, ds, refresh=False):
        '''
        Returns a list of variables that are likely to be climatology variables based on CF §7.4

        :param netCDF4.Dataset ds: An open netCDF dataset
        :param bool refresh: if refresh is set to True, the cache is
                             invalidated.
        :rtype: list
        :return: A list containing strings with geophysical variable
                 names.
        '''

        if self._clim_vars.get(ds, None) and refresh is False:
            return self._clim_vars[ds]

        climatology_variable = cfutil.get_climatology_variable(ds)
        if climatology_variable:
            self._clim_vars[ds].append(climatology_variable)

        return self._clim_vars[ds]

    def _find_boundary_vars(self, ds, refresh=False):
        '''
        Returns dictionary of boundary variables mapping the variable instance
        to the name of the variable acting as a boundary variable.

        :param netCDF4.Dataset ds: An open netCDF dataset
        :param bool refresh: if refresh is set to True, the cache is
                             invalidated.
        :rtype: list
        :return: A list containing strings with boundary variable names.
        '''
        if self._boundary_vars.get(ds, None) and refresh is False:
            return self._boundary_vars[ds]

        self._boundary_vars[ds] = cfutil.get_cell_boundary_variables(ds)

        return self._boundary_vars[ds]

    ###############################################################################
    #
    # Chapter 2: NetCDF Files and Components
    #
    ###############################################################################

    def check_data_types(self, ds):
        '''
        Checks the data type of all netCDF variables to ensure they are valid
        data types under CF.

        CF §2.2 The netCDF data types char, byte, short, int, float or real, and
        double are all acceptable

        :param netCDF4.Dataset ds: An open netCDF dataset
        :rtype: compliance_checker.base.Result
        '''
        fails = []
        total = len(ds.variables)

        for k, v in ds.variables.items():
            if v.dtype not in [np.character,
                               np.dtype('c'),
                               np.dtype('b'),
                               np.dtype('i4'),
                               np.int32,
                               np.float32,
                               np.double,
                               'int16',
                               'float32'
                               ]:

                fails.append('The variable {} failed because the datatype is {}'.format(k, v.datatype))
        return Result(BaseCheck.HIGH, (total - len(fails), total), '§2.2 Valid netCDF data types', msgs=fails)

    def check_naming_conventions(self, ds):
        '''
        Checks the variable names to ensure they are valid CF variable names under CF.

        CF §2.3 Variable, dimension and attribute names should begin with a letter
        and be composed of letters, digits, and underscores.

        :param netCDF4.Dataset ds: An open netCDF dataset
        :rtype: compliance_checker.base.Result
        '''
        ret_val = []
        variable_naming = TestCtx(BaseCheck.MEDIUM, '§2.3 Naming Conventions for variables')
        dimension_naming = TestCtx(BaseCheck.MEDIUM, '§2.3 Naming Conventions for dimensions')
        attribute_naming = TestCtx(BaseCheck.MEDIUM, '§2.3 Naming Conventions for attributes')

        ignore_attributes = [
            '_FillValue',
            'DODS',
            '_ChunkSizes',
            '_Coordinate',
            '_Unsigned'
        ]

        rname = regex.compile("^[A-Za-z][A-Za-z0-9_]*$")

        for name, variable in ds.variables.items():
            variable_naming.assert_true(rname.match(name) is not None,
                                        "variable {} should begin with a letter and be composed of "
                                        "letters, digits, and underscores".format(name))

            # Keep track of all the attributes, we'll need to check them
            for attr in variable.ncattrs():
                if attr in ignore_attributes:
                    continue
                # Special attributes made by THREDDS
                if attr.startswith('DODS'):
                    continue
                # Ignore model produced attributes
                if attr.startswith('_Coordinate'):
                    continue
                attribute_naming.assert_true(rname.match(attr) is not None,
                                             "attribute {}:{} should begin with a letter and be composed of "
                                             "letters, digits, and underscores".format(name, attr))

        ret_val.append(variable_naming.to_result())

        for dimension in ds.dimensions:
            dimension_naming.assert_true(rname.match(dimension) is not None,
                                         "dimension {} should begin with a latter and be composed of "
                                         "letters, digits, and underscores".format(dimension))
        ret_val.append(dimension_naming.to_result())

        for global_attr in ds.ncattrs():
            if global_attr.startswith('DODS'):
                continue
            attribute_naming.assert_true(rname.match(global_attr) is not None,
                                         "global attribute {} should begin with a letter and be composed of "
                                         "letters, digits, and underscores".format(global_attr))
        ret_val.append(attribute_naming.to_result())

        return ret_val

    def check_names_unique(self, ds):
        '''
        Checks the variable names for uniqueness regardless of case.

        CF §2.3 names should not be distinguished purely by case, i.e., if case
        is disregarded, no two names should be the same.

        :param netCDF4.Dataset ds: An open netCDF dataset
        :rtype: compliance_checker.base.Result
        '''
        fails = []
        total = len(ds.variables)
        names = defaultdict(int)

        for k in ds.variables:
            names[k.lower()] += 1

        fails = ['Variables are not case sensitive. Duplicate variables named: %s' % k for k, v in names.items() if v > 1]
        return Result(BaseCheck.MEDIUM, (total - len(fails), total), '§2.3 Unique variable names', msgs=fails)

    def check_dimension_names(self, ds):
        '''
        Checks variables contain no duplicate dimension names.

        CF §2.4 A variable may have any number of dimensions, including zero,
        and the dimensions must all have different names.

        :param netCDF4.Dataset ds: An open netCDF dataset
        :rtype: compliance_checker.base.Result
        '''
        fails = []
        total = len(ds.variables)

        for k, v in ds.variables.items():
            dims = defaultdict(int)
            for d in v.dimensions:
                dims[d] += 1

            for dimension, count in dims.items():
                if count > 1:
                    fails.append("%s has two or more dimensions named %s" % (k, dimension))

        return Result(BaseCheck.HIGH, (total - len(fails), total), '§2.4 Unique dimensions', msgs=fails)

    def check_dimension_order(self, ds):
        '''
        Checks each variable's dimension order to ensure that the order is
        consistent and in order under CF §2.4

        CF §2.4 If any or all of the dimensions of a variable have the
        interpretations of "date or time" (T), "height or depth" (Z),
        "latitude" (Y), or "longitude" (X) then we recommend, those dimensions
        to appear in the relative order T, then Z, then Y, then X in the CDL
        definition corresponding to the file. All other dimensions should,
        whenever possible, be placed to the left of the spatiotemporal
        dimensions.

        :param netCDF4.Dataset ds: An open netCDF dataset
        :rtype: compliance_checker.base.Result
        '''
        valid_dimension_order = TestCtx(BaseCheck.MEDIUM, '§2.4 Dimension Order')
        # Build a map from coordinate variable to axis
        coord_axis_map = self._get_coord_axis_map(ds)

        # Check each variable's dimension order, excluding climatology and
        # bounds variables
        any_clim = cfutil.get_climatology_variable(ds)
        any_bounds = cfutil.get_cell_boundary_variables(ds)
        for name, variable in ds.variables.items():
            # Skip bounds/climatology variables, as they should implicitly
            # have the same order except for the bounds specific dimension.
            # This is tested later in the respective checks
            if name in any_bounds or name == any_clim:
                continue

            # Skip strings/labels
            if hasattr(variable.dtype, 'char') and variable.dtype.char == 'S':
                continue
            elif variable.dtype == str:
                continue

            if variable.dimensions:
                dimension_order = self._get_dimension_order(ds, name, coord_axis_map)
                valid_dimension_order.assert_true(self._dims_in_order(dimension_order),
                                                  "{}'s dimensions are not in the recommended order "
                                                  "T, Z, Y, X. They are {}"
                                                  "".format(name, self._get_pretty_dimension_order(ds, name)))

        return valid_dimension_order.to_result()

    def _get_coord_axis_map(self, ds):
        '''
        Returns a dictionary mapping each coordinate to a letter identifier
        describing the _kind_ of coordinate.

        :param netCDF4.Dataset ds: An open netCDF dataset

        :rtype: dict
        :return: A dictionary with variable names mapped to axis abbreviations,
                 i.e. {'longitude': 'X', ... 'pressure': 'Z'}
        '''
        expected = ['T', 'Z', 'Y', 'X']
        coord_vars = self._find_coord_vars(ds)
        coord_axis_map = {}

        # L - Unlimited Coordinates
        # T - Time coordinates
        # Z - Depth/Altitude Coordinate
        # Y - Y-Coordinate (latitude)
        # X - X-Coordinate (longitude)
        # A - Auxiliary Coordinate
        # I - Instance Coordinate

        time_variables = cfutil.get_time_variables(ds)
        lat_variables = cfutil.get_latitude_variables(ds)
        lon_variables = cfutil.get_longitude_variables(ds)
        z_variables = cfutil.get_z_variables(ds)

        for coord_name in coord_vars:
            coord_var = ds.variables[coord_name]
            axis = getattr(coord_var, 'axis', None)
            standard_name = getattr(coord_var, 'standard_name', None)

            # Unlimited dimensions must come first
            if ds.dimensions[coord_name].isunlimited():
                coord_axis_map[coord_name] = 'L'
            # axis takes precedence over standard_name
            elif axis in expected:
                coord_axis_map[coord_name] = axis
            elif standard_name == 'time':
                coord_axis_map[coord_name] = 'T'
            elif standard_name == 'longitude':
                coord_axis_map[coord_name] = 'X'
            elif standard_name == 'latitude':
                coord_axis_map[coord_name] = 'Y'
            elif standard_name in ['height', 'depth', 'altitude']:
                coord_axis_map[coord_name] = 'Z'
            elif cfutil.is_compression_coordinate(ds, coord_name):
                coord_axis_map[coord_name] = 'C'
            elif coord_name in time_variables:
                coord_axis_map[coord_name] = 'T'
            elif coord_name in z_variables:
                coord_axis_map[coord_name] = 'Z'
            elif coord_name in lat_variables:
                coord_axis_map[coord_name] = 'Y'
            elif coord_name in lon_variables:
                coord_axis_map[coord_name] = 'X'
            else:
                # mark the coordinate variable as unknown
                coord_axis_map[coord_name] = 'U'

        for dimension in self._get_instance_dimensions(ds):
            if dimension not in coord_axis_map:
                coord_axis_map[dimension] = 'I'

        # Dimensions of auxiliary coordinate variables will be marked with A.
        # This is useful to help determine if the dimensions are used like a
        # mapping from grid coordinates to physical lat/lon
        for coord_name in self._find_aux_coord_vars(ds):
            coord_var = ds.variables[coord_name]
            # Skip label auxiliary coordinates
            if coord_var.dtype.char == 'S':
                continue
            for dimension in coord_var.dimensions:
                if dimension not in coord_axis_map:
                    coord_axis_map[dimension] = 'A'

        # If a dimension does not have a coordinate variable mark it as unknown
        # 'U'
        for dimension in ds.dimensions:
            if dimension not in coord_axis_map:
                coord_axis_map[dimension] = 'U'

        return coord_axis_map

    def _get_instance_dimensions(self, ds):
        '''
        Returns a list of dimensions marked as instance dimensions

        :param netCDF4.Dataset ds: An open netCDF dataset

        :rtype: list
        :returns: A list of variable dimensions
        '''
        ret_val = []
        for variable in ds.get_variables_by_attributes(cf_role=lambda x: isinstance(x, basestring)):
            if variable.ndim > 0:
                ret_val.append(variable.dimensions[0])
        return ret_val

    def _get_pretty_dimension_order(self, ds, name):
        '''
        Returns a comma seperated string of the dimensions for a specified
        variable

        :param netCDF4.Dataset ds: An open netCDF dataset
        :param str name: A string with a valid NetCDF variable name for the
                         dataset
        :rtype: str
        :return: A comma separated string of the variable's dimensions
        '''
        dim_names = []
        for dim in ds.variables[name].dimensions:
            dim_name = dim
            if ds.dimensions[dim].isunlimited():
                dim_name += ' (Unlimited)'
            dim_names.append(dim_name)
        return ', '.join(dim_names)

    def _get_dimension_order(self, ds, name, coord_axis_map):
        '''
        Returns a list of strings corresponding to the named axis of the dimensions for a variable.

        Example::
            self._get_dimension_order(ds, 'temperature', coord_axis_map)
            --> ['T', 'Y', 'X']

        :param netCDF4.Dataset ds: An open netCDF dataset
        :param str name: Name of the variable
        :param dict coord_axis_map: A dictionary mapping each coordinate variable and dimension to a named axis

        :rtype: list
        :return: A list of strings corresponding to the named axis of the dimensions for a variable
        '''

        retval = []
        variable = ds.variables[name]
        for dim in variable.dimensions:
            retval.append(coord_axis_map[dim])
        return retval

    def _dims_in_order(self, dimension_order):
        '''
        :param list dimension_order: A list of axes
        :rtype: bool
        :return: Returns True if the dimensions are in order U*, T, Z, Y, X,
                 False otherwise
        '''
        regx = regex.compile(r'^L?I?U*T?Z?(?:(?:Y?X?)|(?:C?)|(?:A+))$')
        dimension_string = ''.join(dimension_order)
        return regx.match(dimension_string) is not None

    def check_fill_value_outside_valid_range(self, ds):
        '''
        Checks each variable's _FillValue to ensure that it's in valid_range or
        between valid_min and valid_max according to CF §2.5.1

        CF §2.5.1 The _FillValue should be outside the range specified by
        valid_range (if used) for a variable.

        :param netCDF4.Dataset ds: An open netCDF dataset
        :rtype: list
        :return: List of Results
        '''
        valid_fill_range = TestCtx(BaseCheck.MEDIUM,
                                   '§2.5.1 Fill Values should be outside the range specified by valid_range')

        for name, variable in ds.variables.items():
            # If the variable doesn't have a defined _FillValue don't check it.

            if not hasattr(variable, '_FillValue'):
                continue

            fill_value = variable._FillValue

            attrs = variable.ncattrs()

            if 'valid_range' in attrs:
                if isinstance(variable.valid_range, basestring):
                    valid_fill_range.assert_true(False, '{}:valid_range must be a numeric type not a string'.format(name))
                    continue
                rmin, rmax = variable.valid_range
                spec_by = 'valid_range'

            elif 'valid_min' in attrs and 'valid_max' in attrs:
                if isinstance(variable.valid_min, basestring):
                    valid_fill_range.assert_true(False, '{}:valid_min must be a numeric type not a string'.format(name))
                if isinstance(variable.valid_max, basestring):
                    valid_fill_range.assert_true(False, '{}:valid_max must be a numeric type not a string'.format(name))
                if isinstance(variable.valid_min, basestring) or \
                   isinstance(variable.valid_max, basestring):
                    continue
                rmin = variable.valid_min
                rmax = variable.valid_max
                spec_by = 'valid_min/valid_max'
            else:
                continue

            if np.isnan(fill_value):
                valid = True
            else:
                valid = (fill_value < rmin or fill_value > rmax)

            valid_fill_range.assert_true(valid,
                                         "{}:_FillValue ({}) should be outside the range specified by {} ({}, {})"
                                         "".format(name, fill_value, spec_by, rmin, rmax))

        return valid_fill_range.to_result()

    def check_conventions_are_cf_16(self, ds):
        '''
        Check the global attribute conventions to contain CF-1.6

        CF §2.6.1 the NUG defined global attribute Conventions to the string
        value "CF-1.6"

        :param netCDF4.Dataset ds: An open netCDF dataset
        :rtype: compliance_checker.base.Result
        '''

        valid = False
        reasoning = []
        if hasattr(ds, 'Conventions'):
            conventions = regex.split(',|\s+', getattr(ds, 'Conventions', ''))
            for convention in conventions:
                if convention == 'CF-1.6':
                    valid = True
                    break
            else:
                reasoning = ['Conventions global attribute does not contain '
                             '"CF-1.6". The CF Checker only supports CF-1.6 '
                             'at this time.']
        else:
            valid = False
            reasoning = ['Conventions field is not present']
        return Result(BaseCheck.MEDIUM, valid, '§2.6.1 Global Attribute Conventions includes CF-1.6', msgs=reasoning)

    def check_convention_globals(self, ds):
        '''
        Check the common global attributes are strings if they exist.

        CF §2.6.2 title/history global attributes, must be strings. Do not need
        to exist.

        :param netCDF4.Dataset ds: An open netCDF dataset
        :rtype: list
        :return: List of Results
        '''
        attrs = ['title', 'history']

        valid_globals = TestCtx(BaseCheck.MEDIUM, '§2.6.2 Recommended Global Attributes')

        for attr in attrs:
            dataset_attr = getattr(ds, attr, None)
            is_string = isinstance(dataset_attr, basestring)
            valid_globals.assert_true(is_string and len(dataset_attr),
                                      "global attribute {} should exist and be a non-empty string"
                                      "".format(attr))

        return valid_globals.to_result()

    def check_convention_possibly_var_attrs(self, ds):
        """
        Check variable and global attributes are strings for recommended attributes under CF §2.6.2

        CF §2.6.2 institution, source, references, and comment, either global
        or assigned to individual variables.  When an attribute appears both
        globally and as a variable attribute, the variable's version has
        precedence.  Must be strings.

        :param netCDF4.Dataset ds: An open netCDF dataset
        :rtype: list
        :return: List of Results
        """
        attrs = ['institution', 'source', 'references', 'comment']

        valid_attributes = TestCtx(BaseCheck.MEDIUM, '§2.6.2 Recommended Attributes')

        attr_bin = set()
        # If the attribute is defined for any variable, check it and mark in
        # the set that we've seen it at least once.
        for name, variable in ds.variables.items():
            for attribute in variable.ncattrs():
                varattr = getattr(variable, attribute)
                if attribute in attrs:
                    is_string = isinstance(varattr, basestring)
                    valid_attributes.assert_true(is_string and len(varattr) > 0,
                                                 "{}:{} should be a non-empty string"
                                                 "".format(name, attribute))
                    attr_bin.add(attribute)

        # Check all the global attributes too and mark if we've seen them
        for attribute in ds.ncattrs():
            dsattr = getattr(ds, attribute)
            if attribute in attrs:
                is_string = isinstance(dsattr, basestring)
                valid_attributes.assert_true(is_string and len(dsattr) > 0,
                                             "{} global attribute should be a non-empty string"
                                             "".format(attribute))
                attr_bin.add(attribute)
        # Make sure we've seen each attribute at least once.

        valid_attributes.assert_true('institution' in attr_bin,
                                     "institution should be defined")
        valid_attributes.assert_true('source' in attr_bin,
                                     "source should be defined")
        valid_attributes.assert_true('references' in attr_bin,
                                     "references should be defined")

        # comment is optional and only needs to be a string and non-empty if it
        # exists.

        return valid_attributes.to_result()

    ###############################################################################
    #
    # Chapter 3: Description of the Data
    #
    ###############################################################################

    def check_units(self, ds):
        '''
        Check the units attribute for all variables to ensure they are CF
        compliant under CF §3.1

        CF §3.1 The units attribute is required for all variables that represent dimensional quantities
        (except for boundary variables defined in Section 7.1, "Cell Boundaries" and climatology variables
        defined in Section 7.4, "Climatological Statistics").

        Units are not required for dimensionless quantities. A variable with no units attribute is assumed
        to be dimensionless. However, a units attribute specifying a dimensionless unit may optionally be
        included.

        - units required
        - type must be recognized by udunits
        - if standard name specified, must be consistent with standard name table, must also be consistent with a
          specified cell_methods attribute if present

        :param netCDF4.Dataset ds: An open netCDF dataset
        :rtype: list
        :return: List of results
        '''
        ret_val = []

        coordinate_variables = self._find_coord_vars(ds)
        auxiliary_coordinates = self._find_aux_coord_vars(ds)
        geophysical_variables = self._find_geophysical_vars(ds)
        unit_required_variables = coordinate_variables + auxiliary_coordinates + geophysical_variables

        for name in set(unit_required_variables):
            # For reduced horizontal grids, the compression index variable does
            # not require units.
            if cfutil.is_compression_coordinate(ds, name):
                continue

            variable = ds.variables[name]

            # Skip instance coordinate variables
            if getattr(variable, 'cf_role', None) is not None:
                continue

            # Skip labels
            if variable.dtype.char == 'S':
                continue

            standard_name = getattr(variable, 'standard_name', None)
            standard_name, standard_name_modifier = self._split_standard_name(standard_name)

            units = getattr(variable, 'units', None)

            valid_units = self._check_valid_cf_units(ds, name)
            ret_val.append(valid_units)

            if isinstance(units, basestring):
                valid_udunits = self._check_valid_udunits(ds, name)
                ret_val.append(valid_udunits)

            if isinstance(standard_name, basestring):
                valid_standard_units = self._check_valid_standard_units(ds,
                                                                        name)
                ret_val.append(valid_standard_units)

        return ret_val

    def _split_standard_name(self, standard_name):
        '''
        Returns a tuple of the standard_name and standard_name modifier

        Nones are used to represent the absence of a modifier or standard_name

        :rtype: tuple
        :return: 2-tuple of standard_name and modifier as strings
        '''
        standard_name_modifier = None
        if not isinstance(standard_name, basestring):
            return (None, None)

        if ' ' in standard_name:
            standard_name, standard_name_modifier = standard_name.split(' ', 1)

        return (standard_name, standard_name_modifier)

    def _check_valid_cf_units(self, ds, variable_name):
        '''
        Checks that the variable contains units attribute, the attribute is a
        string and the value is not deprecated by CF

        :param netCDF4.Dataset ds: An open netCDF dataset
        :param str variable_name: Name of the variable to be checked
        :rtype:
        :return: List of results
        '''
        # This list is straight from section 3
        deprecated = ['level', 'layer', 'sigma_level']
        variable = ds.variables[variable_name]

        units = getattr(variable, 'units', None)
        standard_name_full = getattr(variable, 'standard_name', None)
        standard_name, standard_name_modifier = self._split_standard_name(standard_name_full)
        std_name_unitless = cfutil.get_unitless_standard_names(self._std_names._root,
                                                               standard_name)
        # Is this even in the database? also, if there is no standard_name,
        # there's no way to know if it is unitless.
        should_be_unitless = (variable.ndim == 0 or variable.dtype.char == 'S' or
                              std_name_unitless or standard_name is None)

        # 1) Units must exist
        valid_units = TestCtx(BaseCheck.HIGH, '§3.1 Variable {} contains valid CF units'.format(variable_name))
        valid_units.assert_true(should_be_unitless or units is not None,
                                'units attribute is required for {}'.format(variable_name))

        # Don't bother checking the rest
        if units is None and not should_be_unitless:
            return valid_units.to_result()
        # 2) units attribute must be a string
        valid_units.assert_true(should_be_unitless or isinstance(units, basestring),
                                'units attribute for {} needs to be a string'.format(variable_name))

        # 3) units are not deprecated
        valid_units.assert_true(units not in deprecated,
                                'units for {}, "{}" are deprecated by CF 1.6'.format(variable_name, units))

        return valid_units.to_result()

    def _check_valid_udunits(self, ds, variable_name):
        '''
        Checks that the variable's units are contained in UDUnits

        :param netCDF4.Dataset ds: An open netCDF dataset
        :param str variable_name: Name of the variable to be checked
        '''
        variable = ds.variables[variable_name]

        units = getattr(variable, 'units', None)
        standard_name = getattr(variable, 'standard_name', None)
        standard_name, standard_name_modifier = self._split_standard_name(standard_name)
        std_name_unitless = cfutil.get_unitless_standard_names(self._std_names._root,
                                                               standard_name)

        # If the variable is supposed to be unitless, it automatically passes
        should_be_unitless = (
            variable.ndim == 0 or
            variable.dtype.char == 'S' or
            std_name_unitless
        )

        valid_udunits = TestCtx(BaseCheck.LOW,
                                "§3.1 Variable {}'s units are contained in UDUnits".format(variable_name))
        are_udunits = (units is not None and util.units_known(units))
        valid_udunits.assert_true(should_be_unitless or are_udunits,
                                  'units for {}, "{}" are not recognized by udunits'.format(variable_name, units))
        return valid_udunits.to_result()

    def _check_valid_standard_units(self, ds, variable_name):
        '''
        Checks that the variable's units are appropriate for the standard name
        according to the CF standard name table and coordinate sections in CF
        1.6

        :param netCDF4.Dataset ds: An open netCDF dataset
        :param str variable_name: Name of the variable to be checked
        '''
        variable = ds.variables[variable_name]
        units = getattr(variable, 'units', None)
        standard_name = getattr(variable, 'standard_name', None)

        valid_standard_units = TestCtx(BaseCheck.HIGH,
                                       "§3.1 Variable {}'s units are appropriate for "
                                       "the standard_name {}".format(variable_name,
                                                                     standard_name or "unspecified"))

        # If the variable is supposed to be unitless, it automatically passes
        std_name_unitless = cfutil.get_unitless_standard_names(self._std_names._root,
                                                               standard_name)

        standard_name, standard_name_modifier = self._split_standard_name(standard_name)

        standard_entry = self._std_names.get(standard_name, None)
        if standard_entry is not None:
            canonical_units = standard_entry.canonical_units
        else:
            # Any unit comparisons with None returns False
            canonical_units = None

        # Other standard_name modifiers have the same units as the
        # unmodified standard name or are not checked for units.

        if standard_name_modifier == 'number_of_observations':
            canonical_units = '1'

        # This section represents the different cases where simple udunits
        # comparison isn't comprehensive enough to determine if the units are
        # appropriate under CF

        # UDUnits accepts "s" as a unit of time but it should be <unit> since <epoch>
        if standard_name == 'time':
            valid_standard_units.assert_true(util.units_convertible(units, 'seconds since 1970-01-01'),
                                             'time must be in a valid units format <unit> since <epoch> '
                                             'not {}'.format(units))

        # UDunits can't tell the difference between east and north facing coordinates
        elif standard_name == 'latitude':
            # degrees is allowed if using a transformed grid
            allowed_units = cfutil.VALID_LAT_UNITS + ['degrees']
            valid_standard_units.assert_true(units.lower() in allowed_units,
                                             'variables defining latitude must use degrees_north '
                                             'or degrees if defining a transformed grid. Currently '
                                             '{}'.format(units))
        # UDunits can't tell the difference between east and north facing coordinates
        elif standard_name == 'longitude':
            # degrees is allowed if using a transformed grid
            allowed_units = cfutil.VALID_LON_UNITS + ['degrees']
            valid_standard_units.assert_true(units.lower() in allowed_units,
                                             'variables defining longitude must use degrees_east '
                                             'or degrees if defining a transformed grid. Currently '
                                             '{}'.format(units))
        # Standard Name table agrees the unit should be unitless
        elif std_name_unitless:
            valid_standard_units.assert_true(True, '')

        elif canonical_units is not None:
            valid_standard_units.assert_true(util.units_convertible(canonical_units, units),
                                             'units for variable {} must be convertible to {} '
                                             'currently they are {}'.format(variable_name, canonical_units, units))

        return valid_standard_units.to_result()

    def check_standard_name(self, ds):
        '''
        Check a variables's standard_name attribute to ensure that it meets CF
        compliance.

        CF §3.3 A standard name is associated with a variable via the attribute
        standard_name which takes a string value comprised of a standard name
        optionally followed by one or more blanks and a standard name modifier

        :param netCDF4.Dataset ds: An open netCDF dataset
        :rtype: list
        :return: List of results
        '''
        ret_val = []

        coord_vars = self._find_coord_vars(ds)
        aux_coord_vars = self._find_aux_coord_vars(ds)
        axis_vars = cfutil.get_axis_variables(ds)
        flag_vars = cfutil.get_flag_variables(ds)
        geophysical_vars = self._find_geophysical_vars(ds)

        variables_requiring_standard_names = coord_vars + aux_coord_vars + axis_vars + flag_vars + geophysical_vars
        for name in set(variables_requiring_standard_names):
            # Compression indices used in reduced horizontal grids or
            # compression schemes do not require attributes other than compress
            if cfutil.is_compression_coordinate(ds, name):
                continue

            ncvar = ds.variables[name]

            # §9 doesn't explicitly allow instance variables as coordinates but
            # it's loosely implied. Just in case, skip it.
            if hasattr(ncvar, 'cf_role'):
                continue

            # Unfortunately, §6.1 allows for string types to be listed as
            # coordinates.
            if ncvar.dtype.char == 'S':
                continue

            standard_name = getattr(ncvar, 'standard_name', None)
            standard_name, standard_name_modifier = self._split_standard_name(standard_name)
            long_name = getattr(ncvar, 'long_name', None)
            long_or_std_name = TestCtx(BaseCheck.HIGH, '§3.2 Either long_name or standard_name is highly recommended for variable {}'.format(name))
            if long_name is not None:
                long_name_present = True
                long_or_std_name.assert_true(isinstance(long_name, basestring),
                                             "Attribute long_name for variable {} must be a string".format(name))
            else:
                long_name_present = False
            # §1.3 The long_name and standard_name attributes are used to
            # describe the content of each variable. For backwards
            # compatibility with COARDS neither is required, but use of at
            # least one of them is strongly recommended.

            # If standard_name is not defined but long_name is, don't continue
            # the check for this variable
            if standard_name is not None:
                standard_name_present = True
                valid_std_name = TestCtx(BaseCheck.HIGH, '§3.3 Variable {} has valid standard_name attribute'.format(name))
                valid_std_name.assert_true(isinstance(standard_name, basestring),
                                        "Attribute standard_name for variable {} must be a string".format(name))

                if isinstance(standard_name, basestring):
                    valid_std_name.assert_true(standard_name in self._std_names,
                                            "standard_name {} is not defined in Standard Name Table v{}".format(
                                                standard_name or 'undefined',
                                                self._std_names._version))

                ret_val.append(valid_std_name.to_result())

                # 2) optional - if modifiers, should be in table
                if standard_name_modifier is not None:
                    valid_modifier = TestCtx(BaseCheck.HIGH, "§3.3 standard_name modifier for {} is valid".format(name))
                    allowed = ['detection_minimum',
                            'number_of_observations',
                            'standard_error',
                            'status_flag']
                    valid_modifier.assert_true(standard_name_modifier in allowed,
                                            "standard_name modifier {} is not a valid modifier "
                                            "according to appendix C".format(standard_name_modifier))

                    ret_val.append(valid_modifier.to_result())
            else:
                standard_name_present = False

            long_or_std_name.assert_true(long_name_present or
                                            standard_name_present,
                                            "Attribute long_name or/and standard_name is highly recommended for variable {}".format(name))
            ret_val.append(long_or_std_name.to_result())
        return ret_val

    def check_ancillary_variables(self, ds):
        '''
        Checks the ancillary_variable attribute for all variables to ensure
        they are CF compliant.

        CF §3.4 It is a string attribute whose value is a blank separated list
        of variable names.  The nature of the relationship between variables
        associated via ancillary_variables must be determined by other
        attributes. The variables listed by the ancillary_variables attribute
        will often have the standard name of the variable which points to them
        including a modifier (Appendix C, Standard Name Modifiers) to indicate
        the relationship.

        :param netCDF4.Dataset ds: An open netCDF dataset
        :rtype: list
        :return: List of results
        '''
        ret_val = []

        for ncvar in ds.get_variables_by_attributes(ancillary_variables=lambda x: x is not None):
            name = ncvar.name
            valid_ancillary = TestCtx(BaseCheck.HIGH, "§3.4 Ancillary Variables defined by {}".format(name))
            ancillary_variables = ncvar.ancillary_variables

            valid_ancillary.assert_true(isinstance(ancillary_variables, basestring),
                                        "ancillary_variables attribute defined by {} "
                                        "should be string".format(name))

            # Can't perform the second check if it's not a string
            if not isinstance(ancillary_variables, basestring):
                ret_val.append(valid_ancillary.to_result())
                continue

            for ancillary_variable in ancillary_variables.split():
                valid_ancillary.assert_true(ancillary_variable in ds.variables,
                                            "{} is not a variable in this dataset".format(ancillary_variable))

            ret_val.append(valid_ancillary.to_result())

        return ret_val

    def check_flags(self, ds):
        '''
        Check the flag_values, flag_masks and flag_meanings attributes for
        variables to ensure they are CF compliant.

        CF §3.5 The attributes flag_values, flag_masks and flag_meanings are
        intended to make variables that contain flag values self describing.
        Status codes and Boolean (binary) condition flags may be expressed with
        different combinations of flag_values and flag_masks attribute
        definitions.

        The flag_values and flag_meanings attributes describe a status flag
        consisting of mutually exclusive coded values.

        The flag_meanings attribute is a string whose value is a blank
        separated list of descriptive words or phrases, one for each flag
        value. Each word or phrase should consist of characters from the
        alphanumeric set and the following five: '_', '-', '.', '+', '@'.

        The flag_masks and flag_meanings attributes describe a number of
        independent Boolean conditions using bit field notation by setting
        unique bits in each flag_masks value.

        The flag_masks, flag_values and flag_meanings attributes, used
        together, describe a blend of independent Boolean conditions and
        enumerated status codes. A flagged condition is identified by a bitwise
        AND of the variable value and each flag_masks value; a result that
        matches the flag_values value indicates a true condition.

        :param netCDF4.Dataset ds: An open netCDF dataset
        :rtype: list
        :return: List of results
        '''
        ret_val = []

        for name in cfutil.get_flag_variables(ds):
            variable = ds.variables[name]
            flag_values = getattr(variable, "flag_values", None)
            flag_masks = getattr(variable, "flag_masks", None)

            valid_flags_var = TestCtx(BaseCheck.HIGH, '§3.5 {} is a valid flags variable'.format(name))
            # Check that the variable defines mask or values
            valid_flags_var.assert_true(flag_values is not None or flag_masks is not None,
                                        "{} does not define either flag_masks or flag_values".format(name))
            ret_val.append(valid_flags_var.to_result())

            valid_meanings = self._check_flag_meanings(ds, name)
            ret_val.append(valid_meanings)

            # check flag_values
            if flag_values is not None:
                valid_values = self._check_flag_values(ds, name)
                ret_val.append(valid_values)

            # check flag_masks
            if flag_masks is not None:
                valid_masks = self._check_flag_masks(ds, name)
                ret_val.append(valid_masks)

            if flag_values is not None and flag_masks is not None:
                allv = list(map(lambda a, b: a & b == a, list(zip(flag_values, flag_masks))))

                allvr = Result(BaseCheck.MEDIUM, all(allv), '§3.5 flags for {}'.format(name))
                if not allvr.value:
                    allvr.msgs = ["flag masks and flag values combined don't equal flag value"]

                ret_val.append(allvr)

        return ret_val

    def _check_flag_values(self, ds, name):
        '''
        Checks a variable's flag_values attribute for compliance under CF

        - flag_values exists as an array
        - unique elements in flag_values
        - flag_values si the same dtype as the variable
        - flag_values is the same length as flag_meanings

        :param netCDF4.Dataset ds: An open netCDF dataset
        :param str name: Name of variable to check
        :rtype: compliance_checker.base.Result
        '''
        variable = ds.variables[name]

        flag_values = variable.flag_values
        flag_meanings = getattr(variable, 'flag_meanings', None)
        valid_values = TestCtx(BaseCheck.HIGH, '§3.5 flag_values for {}'.format(name))

        # flag_values must be a list of values, not a string or anything else
        valid_values.assert_true(isinstance(flag_values, np.ndarray),
                                 "flag_values must be an array of values not {}".format(type(flag_values)))

        # We can't perform any more checks
        if not isinstance(flag_values, np.ndarray):
            return valid_values.to_result()

        # the flag values must be independent, no repeating values
        flag_set = set(flag_values)
        valid_values.assert_true(len(flag_set) == len(flag_values),
                                 "flag_values must be independent and can not be repeated")

        # the data type for flag_values should be the same as the variable
        valid_values.assert_true(variable.dtype == flag_values.dtype,
                                 "flag_values ({}) must be the same data type as {} ({})"
                                 "".format(flag_values.dtype, name, variable.dtype))

        if isinstance(flag_meanings, basestring):
            flag_meanings = flag_meanings.split()
            valid_values.assert_true(len(flag_meanings) == len(flag_values),
                                     "flag_meanings and flag_values should have the same number "
                                     "of elements.")

        return valid_values.to_result()

    def _check_flag_masks(self, ds, name):
        '''
        Check a variable's flag_masks attribute for compliance under CF

        - flag_masks exists as an array
        - flag_masks is the same dtype as the variable
        - variable's dtype can support bit-field
        - flag_masks is the same length as flag_meanings

        :param netCDF4.Dataset ds: An open netCDF dataset
        :param str name: Variable name
        :rtype: compliance_checker.base.Result
        '''
        variable = ds.variables[name]

        flag_masks = variable.flag_masks
        flag_meanings = getattr(ds, 'flag_meanings', None)

        valid_masks = TestCtx(BaseCheck.HIGH, '§3.5 flag_masks for {}'.format(name))

        valid_masks.assert_true(isinstance(flag_masks, np.ndarray),
                                "flag_masks must be an array of values not {}".format(type(flag_masks)))

        if not isinstance(flag_masks, np.ndarray):
            return valid_masks.to_result()

        valid_masks.assert_true(variable.dtype == flag_masks.dtype,
                                "flag_masks ({}) mustbe the same data type as {} ({})"
                                "".format(flag_masks.dtype, name, variable.dtype))

        type_ok = (np.issubdtype(variable.dtype, int) or
                   np.issubdtype(variable.dtype, 'S') or
                   np.issubdtype(variable.dtype, 'b'))

        valid_masks.assert_true(type_ok, "{}'s data type must be capable of bit-field expression")

        if isinstance(flag_meanings, basestring):
            flag_meanings = flag_meanings.split()
            valid_masks.assert_true(len(flag_meanings) == len(flag_masks),
                                    "flag_meanings and flag_masks should have the same number "
                                    "of elements.")

        return valid_masks.to_result()

    def _check_flag_meanings(self, ds, name):
        '''
        Check a variable's flag_meanings attribute for compliance under CF

        - flag_meanings exists
        - flag_meanings is a string
        - flag_meanings elements are valid strings

        :param netCDF4.Dataset ds: An open netCDF dataset
        :param str name: Variable name
        :rtype: compliance_checker.base.Result
        '''
        variable = ds.variables[name]
        flag_meanings = getattr(variable, 'flag_meanings', None)
        valid_meanings = TestCtx(BaseCheck.HIGH, '§3.5 flag_meanings for {}'.format(name))

        valid_meanings.assert_true(flag_meanings is not None,
                                   "flag_meanings attribute is required for flag variables")

        valid_meanings.assert_true(isinstance(flag_meanings, basestring),
                                   "flag_meanings attribute must be a string")

        # We can't perform any additional checks if it's not a string
        if not isinstance(flag_meanings, basestring):
            return valid_meanings.to_result()

        valid_meanings.assert_true(len(flag_meanings) > 0,
                                   "flag_meanings can't be empty")

        flag_regx = regex.compile("^[0-9A-Za-z_\-.+@]+$")
        meanings = flag_meanings.split()
        for meaning in meanings:
            if flag_regx.match(meaning) is None:
                valid_meanings.assert_true(False,
                                           "flag_meanings attribute defined an illegal flag meaning "
                                           "{}".format(meaning))
        return valid_meanings.to_result()

    ###############################################################################
    #
    # Chapter 4: Coordinate Types
    #
    ###############################################################################

    def check_coordinate_types(self, ds):
        '''
        Check the axis attribute of coordinate variables

        CF §4 The attribute axis may be attached to a coordinate variable and
        given one of the values X, Y, Z or T which stand for a longitude,
        latitude, vertical, or time axis respectively. Alternatively the
        standard_name attribute may be used for direct identification.

        :param netCDF4.Dataset ds: An open netCDF dataset
        :rtype: list
        :return: List of results
        '''
        ret_val = []

        for variable in ds.get_variables_by_attributes(axis=lambda x: x is not None):
            name = variable.name
            # Coordinate compressions should not be checked as a valid
            # coordinate, which they are not. They are a mechanism to project
            # an array of indices onto a 2-d grid containing valid coordinates.
            if cfutil.is_compression_coordinate(ds, name):
                continue

            variable = ds.variables[name]
            # Even though it's not allowed in CF 1.6, it is allowed in CF 1.7
            # and we see people do it, often.
            if hasattr(variable, 'cf_role'):
                continue

            # §6.1 allows for labels to be referenced as auxiliary coordinate
            # variables, which should not be checked like the rest of the
            # coordinates.
            if variable.dtype.char == 'S':
                continue

            axis = getattr(variable, 'axis', None)

            if axis is not None:
                valid_axis = self._check_axis(ds, name)
                ret_val.append(valid_axis)

        return ret_val

    def _check_axis(self, ds, name):
        '''
        Checks that the axis attribute is a string and an allowed value, namely
        one of 'T', 'X', 'Y', or 'Z'.

        :param netCDF4.Dataset ds: An open netCDF dataset
        :param str name: Name of the variable
        :rtype: compliance_checker.base.Result
        '''
        allowed_axis = ['T', 'X', 'Y', 'Z']
        variable = ds.variables[name]
        axis = variable.axis

        valid_axis = TestCtx(BaseCheck.HIGH, '§4 {} contains a valid axis'.format(name))
        axis_is_string = isinstance(axis, basestring),
        valid_axis.assert_true(axis_is_string and len(axis) > 0,
                               "axis attribute must be a non-empty string")

        # If axis isn't a string we can't continue any checks
        if not axis_is_string or len(axis) == 0:
            return valid_axis.to_result()

        valid_axis.assert_true(axis in allowed_axis,
                               "axis attribute must be T, X, Y, or Z, "
                               "currently {}".format(axis))

        return valid_axis.to_result()

    def check_latitude(self, ds):
        '''
        Check variable(s) that define latitude and are defined correctly according to CF.

        CF §4.1 Variables representing latitude must always explicitly include
        the units attribute; there is no default value.  The recommended unit
        of latitude is degrees_north. Also acceptable are degree_north,
        degree_N, degrees_N, degreeN, and degreesN.

        Optionally, the latitude type may be indicated additionally by
        providing the standard_name attribute with the value latitude, and/or
        the axis attribute with the value Y.

        - Four checks per latitude variable
        - (H) latitude has units attribute
        - (M) latitude has an allowed units attribute
        - (L) latitude uses degrees_north (if not in rotated pole)
        - (M) latitude defines either standard_name or axis

        :param netCDF4.Dataset ds: An open netCDF dataset
        :rtype: list
        :return: List of results
        '''
        ret_val = []

        allowed_lat_units = [
            'degrees_north',
            'degree_north',
            'degree_n',
            'degrees_n',
            'degreen',
            'degreesn'
        ]

        # Determine the grid mappings in this dataset
        grid_mapping = []
        grid_mapping_variables = cfutil.get_grid_mapping_variables(ds)
        for name in grid_mapping_variables:
            variable = ds.variables[name]
            grid_mapping_name = getattr(variable, 'grid_mapping_name', None)
            if grid_mapping_name:
                grid_mapping.append(grid_mapping_name)

        latitude_variables = cfutil.get_latitude_variables(ds)
        for latitude in latitude_variables:
            variable = ds.variables[latitude]
            units = getattr(variable, 'units', None)
            units_is_string = isinstance(units, basestring)
            standard_name = getattr(variable, 'standard_name', None)
            axis = getattr(variable, 'axis', None)

            # Check that latitude defines units
            valid_latitude = TestCtx(BaseCheck.HIGH, '§4.1 Latitude variable {} has required units attribute'.format(latitude))
            valid_latitude.assert_true(units is not None,
                                       "latitude variable '{}' must define units".format(latitude))
            ret_val.append(valid_latitude.to_result())

            # Check that latitude uses allowed units
            allowed_units = TestCtx(BaseCheck.MEDIUM, '§4.1 Latitude variable {} uses recommended units'.format(latitude))
            if standard_name == 'grid_latitude':
                e_n_units = cfutil.VALID_LAT_UNITS + cfutil.VALID_LON_UNITS
                # check that the units aren't in east and north degrees units,
                # but are convertible to angular units
                allowed_units.assert_true(units not in e_n_units and
                                          Unit(units) == Unit('degree'),
                                          "Grid latitude variable '{}' should use degree equivalent units without east or north components. "
                                          "Current units are {}".format(latitude, units))
            else:
                allowed_units.assert_true(units_is_string and units.lower() in allowed_lat_units,
                                          "latitude variable '{}' should define valid units for latitude"
                                          "".format(latitude))
            ret_val.append(allowed_units.to_result())

            # Check that latitude uses degrees_north
            if standard_name == 'latitude' and units != 'degrees_north':
                # This is only a recommendation and we won't penalize but we
                # will include a recommended action.
                msg = ("CF recommends latitude variable '{}' to use units degrees_north"
                       "".format(latitude))
                recommended_units = Result(BaseCheck.LOW,
                                           True,
                                           '§4.1 Latitude variable {} defines units using degrees_north'.format(latitude),
                                           [msg])
                ret_val.append(recommended_units)

            y_variables = ds.get_variables_by_attributes(axis='Y')
            # Check that latitude defines either standard_name or axis
            definition = TestCtx(BaseCheck.MEDIUM, '§4.1 Latitude variable {} defines either standard_name or axis'.format(latitude))
            definition.assert_true(standard_name == 'latitude' or axis == 'Y' or y_variables != [],
                                   "latitude variable '{}' should define standard_name='latitude' or axis='Y'"
                                   "".format(latitude))
            ret_val.append(definition.to_result())

        return ret_val

    def check_longitude(self, ds):
        '''
        Check variable(s) that define longitude and are defined correctly according to CF.

        CF §4.2 Variables representing longitude must always explicitly include
        the units attribute; there is no default value.  The recommended unit
        of longitude is degrees_east. Also acceptable are degree_east,
        degree_E, degrees_E, degreeE, and degreesE.

        Optionally, the longitude type may be indicated additionally by
        providing the standard_name attribute with the value longitude, and/or
        the axis attribute with the value X.

        - Four checks per longitude variable
        - (H) longitude has units attribute
        - (M) longitude has an allowed units attribute
        - (L) longitude uses degrees_east (if not in rotated pole)
        - (M) longitude defines either standard_name or axis

        :param netCDF4.Dataset ds: An open netCDF dataset
        :rtype: list
        :return: List of results
        '''
        ret_val = []
        allowed_lon_units = [
            'degrees_east',
            'degree_east',
            'degree_e',
            'degrees_e',
            'degreee',
            'degreese'
        ]

        # Determine the grid mappings in this dataset
        grid_mapping = []
        grid_mapping_variables = cfutil.get_grid_mapping_variables(ds)
        for name in grid_mapping_variables:
            variable = ds.variables[name]
            grid_mapping_name = getattr(variable, 'grid_mapping_name', None)
            if grid_mapping_name:
                grid_mapping.append(grid_mapping_name)

        longitude_variables = cfutil.get_longitude_variables(ds)
        for longitude in longitude_variables:
            variable = ds.variables[longitude]
            units = getattr(variable, 'units', None)
            units_is_string = isinstance(units, basestring)
            standard_name = getattr(variable, 'standard_name', None)
            axis = getattr(variable, 'axis', None)

            # Check that longitude defines units
            valid_longitude = TestCtx(BaseCheck.HIGH, '§4.1 Longitude variable {} has required units attribute'.format(longitude))
            valid_longitude.assert_true(units is not None,
                                        "longitude variable '{}' must define units".format(longitude))
            ret_val.append(valid_longitude.to_result())

            # Check that longitude uses allowed units
            allowed_units = TestCtx(BaseCheck.MEDIUM, '§4.1 Longitude variable {} uses recommended units'.format(longitude))
            if standard_name == 'grid_longitude':
                e_n_units = cfutil.VALID_LAT_UNITS + cfutil.VALID_LON_UNITS
                # check that the units aren't in east and north degrees units,
                # but are convertible to angular units
                allowed_units.assert_true(units not in e_n_units and
                                          Unit(units) == Unit('degree'),
                                          "Grid longitude variable '{}' should use degree equivalent units without east or north components. "
                                          "Current units are {}".format(longitude, units))
            else:
                allowed_units.assert_true(units_is_string and units.lower() in allowed_lon_units,
                                          "longitude variable '{}' should define valid units for longitude"
                                          "".format(longitude))
            ret_val.append(allowed_units.to_result())

            # Check that longitude uses degrees_east
            recommended_units = TestCtx(BaseCheck.LOW, '§4.1 Longitude variable {} defines units using degrees_east'.format(longitude))
            if standard_name == 'longitude' and units != 'degrees_east':
                # This is only a recommendation and we won't penalize but we
                # will include a recommended action.
                msg = ("CF recommends longitude variable '{}' to use units degrees_east"
                       "".format(longitude))
                recommended_units = Result(BaseCheck.LOW,
                                           True,
                                           '§4.1 Longitude variable {} defines units using degrees_east'.format(longitude),
                                           [msg])
                ret_val.append(recommended_units)

            x_variables = ds.get_variables_by_attributes(axis='X')
            # Check that longitude defines either standard_name or axis
            definition = TestCtx(BaseCheck.MEDIUM, '§4.1 Longitude variable {} defines either standard_name or axis'.format(longitude))
            definition.assert_true(standard_name == 'longitude' or axis == 'Y' or x_variables != [],
                                   "longitude variable '{}' should define standard_name='longitude' or axis='X'"
                                   "".format(longitude))
            ret_val.append(definition.to_result())

        return ret_val

    def check_dimensional_vertical_coordinate(self, ds):
        '''
        Check units for variables defining vertical position are valid under
        CF.

        CF §4.3.1 The units attribute for dimensional coordinates will be a string
        formatted as per the udunits.dat file.

        The acceptable units for vertical (depth or height) coordinate variables
        are:
        - units of pressure as listed in the file udunits.dat. For vertical axes
          the most commonly used of these include include bar, millibar,
          decibar, atmosphere (atm), pascal (Pa), and hPa.
        - units of length as listed in the file udunits.dat. For vertical axes
          the most commonly used of these include meter (metre, m), and
          kilometer (km).
        - other units listed in the file udunits.dat that may under certain
          circumstances reference vertical position such as units of density or
          temperature.

        Plural forms are also acceptable.

        :param netCDF4.Dataset ds: An open netCDF dataset
        :rtype: list
        :return: List of results
        '''
        ret_val = []
        z_variables = cfutil.get_z_variables(ds)
        #dimless_standard_names = [name for name, regx in dimless_vertical_coordinates]
        for name in z_variables:
            variable = ds.variables[name]
            standard_name = getattr(variable, 'standard_name', None)
            units = getattr(variable, 'units', None)
            positive = getattr(variable, 'positive', None)
            # Skip the variable if it's dimensionless
            if (hasattr(variable, 'formula_terms') or
                standard_name in dimless_vertical_coordinates):
                continue

            valid_vertical_coord = TestCtx(BaseCheck.HIGH,
                                           "§4.3.1 {} is a valid vertical coordinate"
                                           "".format(name))
            valid_vertical_coord.assert_true(isinstance(units, basestring) and units,
                                             "units must be defined for vertical coordinates, there is no default")

            if not util.units_convertible('bar', units):
                valid_vertical_coord.assert_true(positive in ('up', 'down'),
                                                 "vertical coordinates not defining pressure must include "
                                                 "a positive attribute that is either 'up' or 'down'")

            # _check_valid_standard_units, part of the Chapter 3 checks,
            # already verifies that this coordinate has valid units

            ret_val.append(valid_vertical_coord.to_result())

        return ret_val

    def check_dimensionless_vertical_coordinate(self, ds):
        '''
        Check the validity of dimensionless coordinates under CF

        CF §4.3.2 The units attribute is not required for dimensionless
        coordinates.

        The standard_name attribute associates a coordinate with its definition
        from Appendix D, Dimensionless Vertical Coordinates. The definition
        provides a mapping between the dimensionless coordinate values and
        dimensional values that can positively and uniquely indicate the
        location of the data.

        A new attribute, formula_terms, is used to associate terms in the
        definitions with variables in a netCDF file.  To maintain backwards
        compatibility with COARDS the use of these attributes is not required,
        but is strongly recommended.

        :param netCDF4.Dataset ds: An open netCDF dataset
        :rtype: list
        :return: List of results
        '''
        ret_val = []

        z_variables = cfutil.get_z_variables(ds)
        deprecated_units = [
            'level',
            'layer',
            'sigma_level'
        ]
        for name in z_variables:
            variable = ds.variables[name]
            standard_name = getattr(variable, 'standard_name', None)
            units = getattr(variable, 'units', None)
            formula_terms = getattr(variable, 'formula_terms', None)
            # Skip the variable if it's dimensional
            if (formula_terms is None and
                standard_name not in dimless_vertical_coordinates):
                continue

            is_not_deprecated = TestCtx(BaseCheck.LOW,
                                        "§4.3.2 {} does not contain deprecated units"
                                        "".format(name))

            is_not_deprecated.assert_true(units not in deprecated_units,
                                          "units are deprecated by CF in variable {}: {}"
                                          "".format(name, units))
            ret_val.append(is_not_deprecated.to_result())
            ret_val.append(self._check_formula_terms(ds, name))

        return ret_val

    def _check_formula_terms(self, ds, coord):
        '''
        Checks a dimensionless vertical coordinate contains valid formula_terms

        - formula_terms is a non-empty string
        - formula_terms matches regx
        - every variable defined in formula_terms exists

        :param netCDF4.Dataset ds: An open netCDF dataset
        :rtype: compliance_checker.base.Result
        '''
        variable = ds.variables[coord]
        standard_name = getattr(variable, 'standard_name', None)
        formula_terms = getattr(variable, 'formula_terms', None)
        valid_formula_terms = TestCtx(BaseCheck.HIGH,
                                      '§4.3.2 {} has valid formula_terms'
                                      ''.format(coord))

        valid_formula_terms.assert_true(isinstance(formula_terms, basestring) and formula_terms,
                                        'formula_terms is a required attribute and must be a non-empty string')
        # We can't check any more
        if not formula_terms:
            return valid_formula_terms.to_result()

        # check that the formula_terms are well formed and are present
        # The pattern for formula terms is always component: variable_name
        # the regex grouping always has component names in even positions and
        # the corresponding variable name in even positions.
        matches = regex.findall(r'([A-Za-z][A-Za-z0-9_]*: )([A-Za-z][A-Za-z0-9_]*)',
                                variable.formula_terms)
        terms = set(m[0][:-2] for m in matches)
        # get the variables named in the formula terms and check if any
        # are not present in the dataset
        missing_vars = sorted(set(m[1] for m in matches) - set(ds.variables))
        missing_fmt = "The following variable(s) referenced in formula_terms are not present in the dataset variables: {}"
        valid_formula_terms.assert_true(len(missing_vars) == 0,
                                    missing_fmt.format(', '.join(missing_vars)))
        # try to reconstruct formula_terms by adding space in between the regex
        # matches.  If it doesn't exactly match the original, the formatting
        # of the attribute is incorrect
        reconstructed_formula = ' '.join(m[0] + m[1] for m in matches)
        valid_formula_terms.assert_true(reconstructed_formula == formula_terms,
                                        "Attribute formula_terms is not well-formed")

        valid_formula_terms.assert_true(standard_name in
                                        dimless_vertical_coordinates,
                                        "unknown standard_name for dimensionless vertical coordinate: {}"
                                        "".format(standard_name))
        if standard_name not in dimless_vertical_coordinates:
            return valid_formula_terms.to_result()

        valid_formula_terms.assert_true(no_missing_terms(standard_name, terms),
                                        "formula_terms are invalid for {}, please see appendix D of CF 1.6"
                                        "".format(standard_name))

        return valid_formula_terms.to_result()

    def check_time_coordinate(self, ds):
        '''
        Check variables defining time are valid under CF

        CF §4.4 Variables representing time must always explicitly include the
        units attribute; there is no default value.

        The units attribute takes a string value formatted as per the
        recommendations in the Udunits package.

        The acceptable units for time are listed in the udunits.dat file. The
        most commonly used of these strings (and their abbreviations) includes
        day (d), hour (hr, h), minute (min) and second (sec, s). Plural forms
        are also acceptable. The reference time string (appearing after the
        identifier since) may include date alone; date and time; or date, time,
        and time zone. The reference time is required. A reference time in year
        0 has a special meaning (see Section 7.4, "Climatological Statistics").

        Recommend that the unit year be used with caution. It is not a calendar
        year.  For similar reasons the unit month should also be used with
        caution.

        A time coordinate is identifiable from its units string alone.
        Optionally, the time coordinate may be indicated additionally by
        providing the standard_name attribute with an appropriate value, and/or
        the axis attribute with the value T.

        :param netCDF4.Dataset ds: An open netCDF dataset
        :rtype: list
        :return: List of results
        '''

        ret_val = []
        for name in cfutil.get_time_variables(ds):
            variable = ds.variables[name]
            # Has units
            has_units = hasattr(variable, 'units')
            if not has_units:
                result = Result(BaseCheck.HIGH,
                                False,
                                '§4.4 Time coordinate variable and attributes',
                                ['%s does not have units' % name])
                ret_val.append(result)
                continue
            # Correct and identifiable units
            result = Result(BaseCheck.HIGH,
                            True,
                            '§4.4 Time coordinate variable and attributes')
            ret_val.append(result)
            correct_units = util.units_temporal(variable.units)
            reasoning = None
            if not correct_units:
                reasoning = ['%s does not have correct time units' % name]
            result = Result(BaseCheck.HIGH,
                            correct_units,
                            '§4.4 Time coordinate variable and attributes',
                            reasoning)
            ret_val.append(result)

        return ret_val

    def check_calendar(self, ds):
        '''
        Check the calendar attribute for variables defining time and ensure it
        is a valid calendar prescribed by CF.

        CF §4.4.1 In order to calculate a new date and time given a base date, base
        time and a time increment one must know what calendar to use.

        The values currently defined for calendar are:
        - gregorian or standard
        - proleptic_gregorian
        - noleap or 365_day
        - all_leap or 366_day
        - 360_day
        - julian
        - none

        The calendar attribute may be set to none in climate experiments that
        simulate a fixed time of year.
        The time of year is indicated by the date in the reference time of the
        units attribute.

        If none of the calendars defined above applies, a non-standard calendar
        can be defined. The lengths of each month are explicitly defined with
        the month_lengths attribute of the time axis.

        If leap years are included, then two other attributes of the time axis
        should also be defined:

        leap_year, leap_month

        The calendar attribute is not required when a non-standard calendar is
        being used. It is sufficient to define the calendar using the
        month_lengths attribute, along with leap_year, and leap_month as
        appropriate. However, the calendar attribute is allowed to take
        non-standard values and in that case defining the non-standard calendar
        using the appropriate attributes is required.

        :param netCDF4.Dataset ds: An open netCDF dataset
        :rtype: list
        :return: List of results
        '''
        valid_calendars = [
            'gregorian',
            'standard',
            'proleptic_gregorian',
            'noleap',
            '365_day',
            'all_leap',
            '366_day',
            '360_day',
            'julian',
            'none'
        ]

        ret_val = []

        # if has a calendar, check that it is within the valid values
        # otherwise no calendar is valid
        for time_var in ds.get_variables_by_attributes(calendar=lambda c: c is not None):
            reasoning = None
            valid_calendar = time_var.calendar in valid_calendars

            if not valid_calendar:
                reasoning = ["Variable %s should have a valid calendar: '%s' is not a valid calendar" % (time_var.name, time_var.calendar)]

            # passes if the calendar is valid, otherwise notify of invalid
            # calendar

            result = Result(BaseCheck.LOW,
                            valid_calendar,
                            '§4.4.1 Time and calendar',
                            reasoning)
            ret_val.append(result)

        return ret_val

    ###############################################################################
    #
    # Chapter 5: Coordinate Systems
    #
    ###############################################################################

    def _is_station_var(self, var):
        """
        Returns True if the NetCDF variable is associated with a station, False
        otherwise.

        :param netCDF4.Variable var: a variable in an existing NetCDF dataset
        :rtype: bool
        :return: Status of whether variable appears to be associated with a
                 station
        """

        if getattr(var, 'standard_name', None) in ('platform_name', 'station_name', 'instrument_name'):
            return True
        return False

    def _get_coord_vars(self, ds):
        coord_vars = []
        for name, var in ds.variables.items():
            if (name,) == var.dimensions:
                coord_vars.append(name)
        return coord_vars

    def check_aux_coordinates(self, ds):
        '''
        Chapter 5 paragraph 3

        The dimensions of an auxiliary coordinate variable must be a subset of
        the dimensions of the variable with which the coordinate is associated,
        with two exceptions. First, string-valued coordinates (Section 6.1,
        "Labels") have a dimension for maximum string length. Second, in the
        ragged array representations of data (Chapter 9, Discrete Sampling
        Geometries), special methods are needed to connect the data and
        coordinates.

        :param netCDF4.Dataset ds: An open netCDF dataset
        :rtype: list
        :return: List of results
        '''

        ret_val = []
        geophysical_variables = self._find_geophysical_vars(ds)
        for name in geophysical_variables:
            variable = ds.variables[name]
            coordinates = getattr(variable, 'coordinates', None)
            # We use a set so we can assert
            dim_set = set(variable.dimensions)
            # No auxiliary coordinates, no check
            if not isinstance(coordinates, basestring) or coordinates == '':
                continue

            valid_aux_coords = TestCtx(BaseCheck.HIGH,
                                       "§5.0 Auxiliary Coordinates of {} must have a subset of {}'s dimensions"
                                       "".format(name, name))

            for aux_coord in coordinates.split():
                valid_aux_coords.assert_true(aux_coord in ds.variables,
                                             "auxiliary coordinate specified by the coordinates attribute, {}, "
                                             "is not a variable in this dataset"
                                             "".format(aux_coord))
                if aux_coord not in ds.variables:
                    continue

                # §6.1 Allows for "labels" to be referenced as coordinates
                if ds.variables[aux_coord].dtype.char == 'S':
                    continue

                aux_coord_dims = set(ds.variables[aux_coord].dimensions)
                valid_aux_coords.assert_true(aux_coord_dims.issubset(dim_set),
                                             "dimensions for auxiliary coordinate variable {} ({}) "
                                             "are not a subset of dimensions for variable {} ({})"
                                             "".format(aux_coord,
                                                       ', '.join(aux_coord_dims),
                                                       name,
                                                       ', '.join(dim_set)))
            ret_val.append(valid_aux_coords.to_result())
        return ret_val

    def check_duplicate_axis(self, ds):
        '''
        Checks that no variable contains two coordinates defining the same
        axis.

        Chapter 5 paragraph 6

        If an axis attribute is attached to an auxiliary coordinate variable,
        it can be used by applications in the same way the `axis` attribute
        attached to a coordinate variable is used. However, it is not
        permissible for a [geophysical variable] to have both a coordinate
        variable and an auxiliary coordinate variable, or more than one of
        either type of variable, having an `axis` attribute with any given
        value e.g. there must be no more than one axis attribute for X for any
        [geophysical variable].

        :param netCDF4.Dataset ds: An open netCDF dataset
        :rtype: compliance_checker.base.Result
        :return: List of results
        '''

        ret_val = []
        geophysical_variables = self._find_geophysical_vars(ds)
        for name in geophysical_variables:
            no_duplicates = TestCtx(BaseCheck.HIGH, '§5.0 Variable {} does not contain duplicate coordinates'.format(name))
            axis_map = cfutil.get_axis_map(ds, name)
            axes = []
            # For every coordinate associated with this variable, keep track of
            # which coordinates define an axis and assert that there are no
            # duplicate axis attributes defined in the set of associated
            # coordinates.
            for axis, coordinates in axis_map.items():
                for coordinate in coordinates:
                    axis_attr = getattr(ds.variables[coordinate], 'axis', None)
                    no_duplicates.assert_true(axis_attr is None or axis_attr not in axes,
                                              "duplicate axis {} defined by {}".format(axis_attr, coordinate))

                    if axis_attr and axis_attr not in axes:
                        axes.append(axis_attr)

            ret_val.append(no_duplicates.to_result())

        return ret_val

    def check_multi_dimensional_coords(self, ds):
        '''
        Checks that no multidimensional coordinate shares a name with its
        dimensions.

        Chapter 5 paragraph 4

        We recommend that the name of a [multidimensional coordinate] should
        not match the name of any of its dimensions.

        :param netCDF4.Dataset ds: An open netCDF dataset
        :rtype: list
        :return: List of results
        '''
        ret_val = []

        # This can only apply to auxiliary coordinate variables
        for coord in self._find_aux_coord_vars(ds):
            variable = ds.variables[coord]
            if variable.ndim < 2:
                continue
            not_matching = TestCtx(BaseCheck.MEDIUM,
                                   '§5.0 multidimensional coordinate {} should not have the same '
                                   'name as dimension'.format(coord))

            not_matching.assert_true(coord not in variable.dimensions,
                                     '{} shares the same name as one of its dimensions'
                                     ''.format(coord))
            ret_val.append(not_matching.to_result())

        return ret_val

    def check_grid_coordinates(self, ds):
        """
        5.6 When the coordinate variables for a horizontal grid are not
        longitude and latitude, it is required that the true latitude and
        longitude coordinates be supplied via the coordinates attribute.

        :param netCDF4.Dataset ds: An open netCDF dataset
        :rtype: list
        :return: List of results
        """
        ret_val = []
        latitudes = cfutil.get_true_latitude_variables(ds)
        longitudes = cfutil.get_true_longitude_variables(ds)

        check_featues = [
            '2d-regular-grid',
            '2d-static-grid',
            '3d-regular-grid',
            '3d-static-grid',
            'mapped-grid',
            'reduced-grid'
        ]

        # This one is tricky because there's a very subtle difference between
        # latitude as defined in Chapter 4 and "true" latitude as defined in
        # chapter 5.

        # For each geophysical variable that defines a grid, assert it is
        # associated with a true latitude or longitude coordinate.

        for variable in self._find_geophysical_vars(ds):
            # We use a set so we can do set-wise comparisons with coordinate
            # dimensions
            dimensions = set(ds.variables[variable].dimensions)
            # If it's not a grid, skip it
            if cfutil.guess_feature_type(ds, variable) not in check_featues:
                continue
            has_coords = TestCtx(BaseCheck.HIGH,
                                 '§5.6 Grid Feature {} is associated with true latitude and true longitude'
                                 ''.format(variable))

            # axis_map is a defaultdict(list) mapping the axis to a list of
            # coordinate names. For example:
            # {'X': ['lon'], 'Y':['lat'], 'Z':['lev']}
            # The mapping comes from the dimensions of the variable and the
            # contents of the `coordinates` attribute only.
            axis_map = cfutil.get_axis_map(ds, variable)

            # Make sure we can find latitude and its dimensions are a subset
            found_lat = False
            for lat in axis_map['Y']:
                is_subset_dims = set(ds.variables[lat].dimensions).issubset(dimensions)

                if is_subset_dims and lat in latitudes:
                    found_lat = True
                    break
            has_coords.assert_true(found_lat,
                                   '{} is not associated with a coordinate defining true latitude '
                                   'and sharing a subset of dimensions'.format(variable))

            # Make sure we can find longitude and its dimensions are a subset
            found_lon = False
            for lon in axis_map['X']:
                is_subset_dims = set(ds.variables[lon].dimensions).issubset(dimensions)

                if is_subset_dims and lon in longitudes:
                    found_lon = True
                    break
            has_coords.assert_true(found_lon,
                                   '{} is not associated with a coordinate defining true longitude '
                                   'and sharing a subset of dimensions'.format(variable))

            ret_val.append(has_coords.to_result())
        return ret_val

    def check_reduced_horizontal_grid(self, ds):
        """
        5.3 A "reduced" longitude-latitude grid is one in which the points are
        arranged along constant latitude lines with the number of points on a
        latitude line decreasing toward the poles.

        Recommend that this type of gridded data be stored using the compression
        scheme described in Section 8.2, "Compression by Gathering". The
        compressed latitude and longitude auxiliary coordinate variables are
        identified by the coordinates attribute.

        :param netCDF4.Dataset ds: An open netCDF dataset
        :rtype: list
        :return: List of results
        """
        ret_val = []
        # Create a set of coordinate varaibles defining `compress`
        lats = set(cfutil.get_latitude_variables(ds))
        lons = set(cfutil.get_longitude_variables(ds))

        for name in self._find_geophysical_vars(ds):
            coords = getattr(ds.variables[name], 'coordinates', None)
            axis_map = cfutil.get_axis_map(ds, name)
            # If this variable has no coordinate that defines compression
            if 'C' not in axis_map:
                continue

            valid_rgrid = TestCtx(BaseCheck.HIGH, '§5.3 {} is a valid reduced horizontal grid'.format(name))
            # Make sure reduced grid features define coordinates
            valid_rgrid.assert_true(isinstance(coords, basestring) and coords,
                                    "reduced grid feature {} must define coordinates attribute"
                                    "".format(name))
            # We can't check anything else if there are no defined coordinates
            if not isinstance(coords, basestring) and coords:
                continue

            coord_set = set(coords.split())

            # Make sure it's associated with valid lat and valid lon
            valid_rgrid.assert_true(len(coord_set.intersection(lons)) > 0,
                                    '{} must be associated with a valid longitude coordinate'.format(name))
            valid_rgrid.assert_true(len(coord_set.intersection(lats)) > 0,
                                    '{} must be associated with a valid latitude coordinate'.format(name))
            valid_rgrid.assert_true(len(axis_map['C']) == 1,
                                    '{} can not be associated with more than one compressed coordinates: '
                                    '({})'.format(name, ', '.join(axis_map['C'])))

            for compressed_coord in axis_map['C']:
                coord = ds.variables[compressed_coord]
                compress = getattr(coord, 'compress', None)
                valid_rgrid.assert_true(isinstance(compress, basestring) and compress,
                                        "compress attribute for compression coordinate {} must be a non-empty string"
                                        "".format(compressed_coord))
                if not isinstance(compress, basestring):
                    continue
                for dim in compress.split():
                    valid_rgrid.assert_true(dim in ds.dimensions,
                                            "dimension {} referenced by {}:compress must exist"
                                            "".format(dim, compressed_coord))
            ret_val.append(valid_rgrid.to_result())

        return ret_val

    # grid mapping dictionary, appendix F

    def check_grid_mapping(self, ds):
        """
        5.6 When the coordinate variables for a horizontal grid are not
        longitude and latitude, it is required that the true latitude and
        longitude coordinates be supplied via the coordinates attribute. If in
        addition it is desired to describe the mapping between the given
        coordinate variables and the true latitude and longitude coordinates,
        the attribute grid_mapping may be used to supply this description.

        This attribute is attached to data variables so that variables with
        different mappings may be present in a single file. The attribute takes
        a string value which is the name of another variable in the file that
        provides the description of the mapping via a collection of attached
        attributes. This variable is called a grid mapping variable and is of
        arbitrary type since it contains no data. Its purpose is to act as a
        container for the attributes that define the mapping.

        The one attribute that all grid mapping variables must have is
        grid_mapping_name which takes a string value that contains the mapping's
        name. The other attributes that define a specific mapping depend on the
        value of grid_mapping_name. The valid values of grid_mapping_name along
        with the attributes that provide specific map parameter values are
        described in Appendix F, Grid Mappings.

        When the coordinate variables for a horizontal grid are longitude and
        latitude, a grid mapping variable with grid_mapping_name of
        latitude_longitude may be used to specify the ellipsoid and prime
        meridian.


        In order to make use of a grid mapping to directly calculate latitude
        and longitude values it is necessary to associate the coordinate
        variables with the independent variables of the mapping. This is done by
        assigning a standard_name to the coordinate variable. The appropriate
        values of the standard_name depend on the grid mapping and are given in
        Appendix F, Grid Mappings.

        :param netCDF4.Dataset ds: An open netCDF dataset
        :rtype: list
        :return: List of results
        """

        ret_val = []
        grid_mapping_variables = cfutil.get_grid_mapping_variables(ds)

        # Check the grid_mapping attribute to be a non-empty string and that its reference exists
        for variable in ds.get_variables_by_attributes(grid_mapping=lambda x: x is not None):
            grid_mapping = getattr(variable, 'grid_mapping', None)
            defines_grid_mapping = TestCtx(BaseCheck.HIGH,
                                           "§5.6 Variable {} defining a grid mapping has valid grid_mapping attribute"
                                           "".format(variable.name))
            defines_grid_mapping.assert_true(isinstance(grid_mapping, basestring) and grid_mapping,
                                             "grid_mapping attribute must be a space-separated non-empty string")

            if isinstance(grid_mapping, basestring):
                for grid_var_name in grid_mapping.split():
                    defines_grid_mapping.assert_true(grid_var_name in ds.variables,
                                                     "grid mapping variable {} must exist in this dataset"
                                                     "".format(grid_var_name))
            ret_val.append(defines_grid_mapping.to_result())

        # Check the grid mapping variables themselves
        for grid_var_name in grid_mapping_variables:
            valid_grid_mapping = TestCtx(BaseCheck.HIGH,
                                         "§5.6 Grid Mapping Variable {} must define a valid grid mapping"
                                         "".format(grid_var_name))
            grid_var = ds.variables[grid_var_name]

            grid_mapping_name = getattr(grid_var, 'grid_mapping_name', None)

            # Grid mapping name must be in appendix F
            valid_grid_mapping.assert_true(grid_mapping_name in grid_mapping_dict,
                                           "{} is not a valid grid_mapping_name. See Appendix F for valid grid mappings"
                                           "".format(grid_mapping_name))

            # The grid_mapping_dict has a values of:
            # - required attributes
            # - optional attributes (can't check)
            # - required standard_names defined
            # - at least one of these attributes must be defined

            # We can't do any of the other grid mapping checks if it's not a valid grid mapping name
            if grid_mapping_name not in grid_mapping_dict:
                ret_val.append(valid_grid_mapping.to_result())
                continue

            grid_mapping = grid_mapping_dict[grid_mapping_name]
            required_attrs = grid_mapping[0]
            # Make sure all the required attributes are defined
            for req in required_attrs:
                valid_grid_mapping.assert_true(hasattr(grid_var, req),
                                               "{} is a required attribute for grid mapping {}"
                                               "".format(req, grid_mapping_name))

            # Make sure that exactly one of the exclusive attributes exist
            if len(grid_mapping_dict) == 4:
                at_least_attr = grid_mapping_dict[3]
                number_found = 0
                for attr in at_least_attr:
                    if hasattr(grid_var, attr):
                        number_found += 1
                valid_grid_mapping.assert_true(number_found == 1,
                                               "grid mapping {} must define exactly one of these attributes: "
                                               "{}".format(grid_mapping_name, ' or '.join(at_least_attr)))

            # Make sure that exactly one variable is defined for each of the required standard_names
            expected_std_names = grid_mapping[2]
            for expected_std_name in expected_std_names:
                found_vars = ds.get_variables_by_attributes(standard_name=expected_std_name)
                valid_grid_mapping.assert_true(len(found_vars) == 1,
                                               "grid mapping {} requires exactly one variable with standard_name "
                                               "{} to be defined".format(grid_mapping_name, expected_std_name))

            ret_val.append(valid_grid_mapping.to_result())

        return ret_val

    ###############################################################################
    #
    # Chapter 6: Labels and Alternative Coordinates
    #
    ###############################################################################

    def check_geographic_region(self, ds):
        """
        6.1.1 When data is representative of geographic regions which can be identified by names but which have complex
        boundaries that cannot practically be specified using longitude and latitude boundary coordinates, a labeled
        axis should be used to identify the regions.

        Recommend that the names be chosen from the list of standardized region names whenever possible. To indicate
        that the label values are standardized the variable that contains the labels must be given the standard_name
        attribute with the value region.

        :param netCDF4.Dataset ds: An open netCDF dataset
        :rtype: list
        :return: List of results
        """
        ret_val = []
        region_list = [
            'africa',
            'antarctica',
            'arabian_sea',
            'aral_sea',
            'arctic_ocean',
            'asia',
            'atlantic_ocean',
            'australia',
            'baltic_sea',
            'barents_opening',
            'barents_sea',
            'beaufort_sea',
            'bellingshausen_sea',
            'bering_sea',
            'bering_strait',
            'black_sea',
            'canadian_archipelago',
            'caribbean_sea',
            'caspian_sea',
            'central_america',
            'chukchi_sea',
            'contiguous_united_states',
            'denmark_strait',
            'drake_passage',
            'east_china_sea',
            'english_channel',
            'eurasia',
            'europe',
            'faroe_scotland_channel',
            'florida_bahamas_strait',
            'fram_strait',
            'global',
            'global_land',
            'global_ocean',
            'great_lakes',
            'greenland',
            'gulf_of_alaska',
            'gulf_of_mexico',
            'hudson_bay',
            'iceland_faroe_channel',
            'indian_ocean',
            'indonesian_throughflow',
            'indo_pacific_ocean',
            'irish_sea',
            'lake_baykal',
            'lake_chad',
            'lake_malawi',
            'lake_tanganyika',
            'lake_victoria',
            'mediterranean_sea',
            'mozambique_channel',
            'north_america',
            'north_sea',
            'norwegian_sea',
            'pacific_equatorial_undercurrent',
            'pacific_ocean',
            'persian_gulf',
            'red_sea',
            'ross_sea',
            'sea_of_japan',
            'sea_of_okhotsk',
            'south_america',
            'south_china_sea',
            'southern_ocean',
            'taiwan_luzon_straits',
            'weddell_sea',
            'windward_passage',
            'yellow_sea'
        ]

        for var in ds.get_variables_by_attributes(standard_name='region'):
            valid_region = TestCtx(BaseCheck.MEDIUM,
                                   "§6.1.1 Geographic region specified by {} is valid"
                                   "".format(var.name))
            valid_region.assert_true(''.join(var[:].astype(str)).lower() in region_list,
                                     "{} is not a valid region"
                                     "".format(''.join(var[:].astype(str))))
            ret_val.append(valid_region.to_result())
        return ret_val

    ###############################################################################
    #
    # Chapter 7: Data Representative of Cells
    #
    ###############################################################################

    def check_cell_boundaries(self, ds):
        """
        Checks the dimensions of cell boundary variables to ensure they are CF compliant.

        7.1 To represent cells we add the attribute bounds to the appropriate coordinate variable(s). The value of bounds
        is the name of the variable that contains the vertices of the cell boundaries. We refer to this type of variable as
        a "boundary variable." A boundary variable will have one more dimension than its associated coordinate or auxiliary
        coordinate variable. The additional dimension should be the most rapidly varying one, and its size is the maximum
        number of cell vertices.

        Applications that process cell boundary data often times need to determine whether or not adjacent cells share an
        edge. In order to facilitate this type of processing the following restrictions are placed on the data in boundary
        variables:

        Bounds for 1-D coordinate variables

            For a coordinate variable such as lat(lat) with associated boundary variable latbnd(x,2), the interval endpoints
            must be ordered consistently with the associated coordinate, e.g., for an increasing coordinate, lat(1) > lat(0)
            implies latbnd(i,1) >= latbnd(i,0) for all i

            If adjacent intervals are contiguous, the shared endpoint must be represented indentically in each instance where
            it occurs in the boundary variable. For example, if the intervals that contain grid points lat(i) and lat(i+1) are
            contiguous, then latbnd(i+1,0) = latbnd(i,1).

        Bounds for 2-D coordinate variables with 4-sided cells

            In the case where the horizontal grid is described by two-dimensional auxiliary coordinate variables in latitude
            lat(n,m) and longitude lon(n,m), and the associated cells are four-sided, then the boundary variables are given
            in the form latbnd(n,m,4) and lonbnd(n,m,4), where the trailing index runs over the four vertices of the cells.

        Bounds for multi-dimensional coordinate variables with p-sided cells

            In all other cases, the bounds should be dimensioned (...,n,p), where (...,n) are the dimensions of the auxiliary
            coordinate variables, and p the number of vertices of the cells. The vertices must be traversed anticlockwise in the
            lon-lat plane as viewed from above. The starting vertex is not specified.

        :param netCDF4.Dataset ds: An open netCDF dataset
        :rtype: list
        :return: List of results
        """

        # Note that test does not check monotonicity
        ret_val = []
        reasoning = []

        for variable_name, boundary_variable_name in cfutil.get_cell_boundary_map(ds).items():
            variable = ds.variables[variable_name]
            valid = True
            reasoning = []
            if boundary_variable_name not in ds.variables:
                valid = False
                reasoning.append("Boundary variable {} referenced by {} not "
                                 "found in dataset variables".format(boundary_variable_name,
                                                                     variable.name))
            else:
                boundary_variable = ds.variables[boundary_variable_name]
            # The number of dimensions in the bounds variable should always be
            # the number of dimensions in the referring variable + 1
            if (boundary_variable.ndim < 2):
                valid = False
                reasoning.append('Boundary variable {} should have at least two'
                                 'dimensions to enclose the base case of a one dimensionsal variable'.format(boundary_variable.name))
            if (boundary_variable.ndim != variable.ndim + 1):
                valid = False
                reasoning.append('The number of dimensions of the variable %s is %s, but the '
                                 'number of dimensions of the boundary variable %s is %s. The boundary variable '
                                 'should have %s dimensions' %
                                 (variable.name, variable.ndim,
                                  boundary_variable.name,
                                  boundary_variable.ndim,
                                  variable.ndim + 1))
            if (variable.dimensions[:] != boundary_variable.dimensions[:variable.ndim]):
                valid = False
                reasoning.append(
                    u"Boundary variable coordinates are in improper order: {}. Bounds-specific dimensions should be last".format(
                        boundary_variable.dimensions)
                )

            # ensure p vertices form a valid simplex given previous a...n
            # previous auxiliary coordinates
            if (ds.dimensions[boundary_variable.dimensions[-1]].size < len(boundary_variable.dimensions[:-1]) + 1):
                valid = False
                reasoning.append("Boundary variable dimension {} must have at least {} elements to form a simplex/closed cell with previous dimensions {}.".format(
                    boundary_variable.name,
                    len(variable.dimensions) + 1,
                    boundary_variable.dimensions[:-1])
                )
            result = Result(BaseCheck.MEDIUM, valid,
                            "§7.1 Cell boundaries are valid for variable {}".format(variable_name),
                            reasoning)
            ret_val.append(result)

        return ret_val

    def check_cell_measures(self, ds):
        """
        7.2 To indicate extra information about the spatial properties of a
        variable's grid cells, a cell_measures attribute may be defined for a
        variable. This is a string attribute comprising a list of
        blank-separated pairs of words of the form "measure: name". "area" and
        "volume" are the only defined measures.

        The "name" is the name of the variable containing the measure values,
        which we refer to as a "measure variable". The dimensions of the
        measure variable should be the same as or a subset of the dimensions of
        the variable to which they are related, but their order is not
        restricted.

        The variable must have a units attribute and may have other attributes
        such as a standard_name.

        :param netCDF4.Dataset ds: An open netCDF dataset
        :rtype: list
        :return: List of results
        """
        ret_val = []
        reasoning = []
        variables = ds.get_variables_by_attributes(cell_measures=lambda c:
                                                   c is not None)
        for var in variables:
            search_str = '^(?:area|volume): (\w+)$'
            search_res = regex.search(search_str, var.cell_measures)
            if not search_res:
                valid = False
                reasoning.append("The cell_measures attribute for variable {} "
                                 "is formatted incorrectly.  It should take the"
                                 " form of either 'area: cell_var' or "
                                 "'volume: cell_var' where cell_var is the "
                                 "variable describing the cell measures".format(
                                     var.name))
            else:
                valid = True
                cell_meas_var_name = search_res.groups()[0]
                # TODO: cache previous results
                if cell_meas_var_name not in ds.variables:
                    valid = False
                    reasoning.append(
                        "Cell measure variable {} referred to by "
                        "{} is not present in dataset variables".format(
                            var.name, cell_meas_var_name)
                    )
                else:
                    cell_meas_var = ds.variables[cell_meas_var_name]
                    if not hasattr(cell_meas_var, 'units'):
                        valid = False
                        reasoning.append(
                            "Cell measure variable {} is required "
                            "to have units attribute defined.".format(
                                cell_meas_var_name)
                        )
                    if not set(cell_meas_var.dimensions).issubset(var.dimensions):
                        valid = False
                        reasoning.append(
                            "Cell measure variable {} must have "
                            "dimensions which are a subset of "
                            "those defined in variable {}.".format(
                                cell_meas_var_name, var.name)
                        )

            result = Result(BaseCheck.MEDIUM,
                            valid,
                            ('§7.2 Cell measures', var.name, 'cell_measures'),
                            reasoning)
            ret_val.append(result)

        return ret_val


    def check_cell_methods(self, ds):
        """
        7.3 To describe the characteristic of a field that is represented by cell values, we define the cell_methods attribute
        of the variable. This is a string attribute comprising a list of blank-separated words of the form "name: method". Each
        "name: method" pair indicates that for an axis identified by name, the cell values representing the field have been
        determined or derived by the specified method.

        name can be a dimension of the variable, a scalar coordinate variable, a valid standard name, or the word "area"

        values of method should be selected from the list in Appendix E, Cell Methods, which includes point, sum, mean, maximum,
        minimum, mid_range, standard_deviation, variance, mode, and median. Case is not significant in the method name. Some
        methods (e.g., variance) imply a change of units of the variable, as is indicated in Appendix E, Cell Methods.

        Because the default interpretation for an intensive quantity differs from that of an extensive quantity and because this
        distinction may not be understood by some users of the data, it is recommended that every data variable include for each
        of its dimensions and each of its scalar coordinate variables the cell_methods information of interest (unless this
        information would not be meaningful). It is especially recommended that cell_methods be explicitly specified for each
        spatio-temporal dimension and each spatio-temporal scalar coordinate variable.

        :param netCDF4.Dataset ds: An open netCDF dataset
        :rtype: list
        :return: List of results
        """

        methods = {
            "point",
            "sum",
            "mean",
            "maximum",
            "minimum",
            "mid_range",
            "standard_deviation",
            "variance",
            "mode",
            "median"
        }

        ret_val = []
        psep = regex.compile(r'(?P<vars>\w+: )+(?P<method>\w+) ?(?P<where>where (?P<wtypevar>\w+) '
                             '?(?P<over>over (?P<otypevar>\w+))?| ?)(?:\((?P<paren_contents>[^)]*)\))?')

        for var in ds.get_variables_by_attributes(cell_methods=lambda x: x is not None):
            if not getattr(var, 'cell_methods', ''):
                continue

            method = getattr(var, 'cell_methods', '')

            valid_attribute = TestCtx(BaseCheck.HIGH,
                                      '§7.1 {} has a valid cell_methods attribute format'.format(var.name))
            valid_attribute.assert_true(regex.match(psep, method) is not None,
                                        '"{}" is not a valid format for cell_methods attribute'
                                        ''.format(method))
            ret_val.append(valid_attribute.to_result())

            valid_cell_names = TestCtx(BaseCheck.MEDIUM,
                                       '§7.3 {} has valid names in cell_methods attribute'.format(var.name))

            # check that the name is valid
            for match in regex.finditer(psep, method):
                # it is possible to have "var1: var2: ... varn: ...", so handle
                # that case
                for var_raw_str in match.captures('vars'):
                    # strip off the ' :' at the end of each match
                    var_str = var_raw_str[:-2]
                    if (var_str in var.dimensions or
                        var_str == 'area' or
                        var_str in getattr(var, "coordinates", "")):

                        valid = True
                    else:
                        valid = False

                    valid_cell_names.assert_true(valid,
                                                'cell_methods name component {} does not match a dimension, area or auxiliary coordinate'
                                                ''.format(var_str))

            ret_val.append(valid_cell_names.to_result())

            # Checks if the method value of the 'name: method' pair is acceptable
            valid_cell_methods = TestCtx(BaseCheck.MEDIUM,
                                         '§7.3 {} has valid methods in cell_methods attribute'.format(var.name))

            for match in regex.finditer(psep, method):
                # CF section 7.3 - "Case is not significant in the method name."
                valid_cell_methods.assert_true(match.group('method').lower() in methods,
                                               '{}:cell_methods contains an invalid method: {}'
                                               ''.format(var.name, match.group('method')))

            ret_val.append(valid_cell_methods.to_result())

            for match in regex.finditer(psep, method):
                if match.group('paren_contents') is not None:
                    # split along spaces followed by words with a colon
                    # not sure what to do if a comment contains a colon!
                    ret_val.append(self._check_cell_methods_paren_info(match.group('paren_contents'), var).to_result())

        return ret_val

    def _check_cell_methods_paren_info(self, paren_contents, var):
        """
        Checks that the spacing and/or comment info contained inside the
        parentheses in cell_methods is well-formed
        """
        #valid_info = TestCtx(BaseCheck.MEDIUM,
        #                            '§7.3.2 {} has valid cell_methods spacing/other info'.format(var.name))
        valid_info = TestCtx(BaseCheck.MEDIUM,
                             '§7.3.3 {} has valid cell_methods modifiers'.format(var.name))
        # if there are no colons, this is a simple comment
        # TODO: are empty comments considered valid?
        if ':' not in paren_contents:
            valid_info.out_of += 1
            valid_info.score += 1
            return valid_info
        # otherwise, split into k/v pairs
        kv_pair_pat = r'(\S+:)\s+(.*(?=\s+\w+:)|[^:]+$)\s*'
        # otherwise, we must split further with intervals coming
        # first, followed by non-standard comments
        # we need the count of the matches, and re.findall() only returns
        # groups if they are present and we wish to see if the entire match
        # object concatenated together is the same as the original string
        pmatches = [m for m in regex.finditer(kv_pair_pat, paren_contents)]
        for i, pmatch in enumerate(pmatches):
            keyword, val = pmatch.groups()
            if keyword == 'interval:':
                valid_info.out_of += 2
                interval_matches = regex.match(r'^\s*(?P<interval_number>\S+)\s+(?P<interval_units>\S+)\s*$', val)
                # attempt to get the number for the interval
                if not interval_matches:
                    valid_info.messages.append('{}:cell_methods contains an interval specification that does not parse: "{}". Should be in format "interval: <number> <units>"'.format(var.name, val))
                else:
                    try:
                        float(interval_matches.group('interval_number'))
                    except ValueError:
                        valid_info.messages.append('{}:cell_methods contains an interval value that does not parse as a numeric value: "{}".'.format(var.name, interval_matches.group('interval_number')))
                    else:
                        valid_info.score += 1

                    # then the units
                    try:
                        Unit(interval_matches.group('interval_units'))
                    except ValueError:
                        valid_info.messages.append('{}:cell_methods interval units "{}" is not parsable by UDUNITS.'.format(var.name, interval_matches.group('interval_units')))
                    else:
                        valid_info.score += 1
            elif keyword == 'comment:':
                # comments can't really be invalid, except
                # if they come first or aren't last, and
                # maybe if they contain colons embedded in the
                # comment string
                valid_info.out_of += 1
                if len(pmatches) == 1:
                    valid_info.messages.append('If there is no standardized information, the keyword comment: should be omitted for variable {}'.format(var.name))
                # otherwise check that the comment is the last
                # item in the parentheses
                elif i != len(pmatches) - 1:
                    valid_info.messages.append('The non-standard "comment:" element must come after any standard elements in cell_methods for variable {}'.format(var.name))
                #
                else:
                    valid_info.score += 1
            else:
                valid_info.out_of += 1
                valid_info.messages.append('Invalid cell_methods keyword "{}" for variable {}. Must be one of [interval, comment]'.format(keyword, var.name))


        # Ensure concatenated reconstructed matches are the same as the
        # original string.  If they're not, there's likely a formatting error
        valid_info.assert_true(''.join(m.group(0)
                                       for m in pmatches) == paren_contents,
                   "Parenthetical content inside cell_methods is not well formed: {}".format(paren_contents))

        return valid_info

    def check_climatological_statistics(self, ds):
        """
        7.4 A climatological time coordinate variable does not have a bounds attribute. Instead, it has a climatology
        attribute, which names a variable with dimensions (n,2), n being the dimension of the climatological time axis.
        Using the units and calendar of the time coordinate variable, element (i,0) of the climatology variable specifies
        the beginning of the first subinterval and element (i,1) the end of the last subinterval used to evaluate the
        climatological statistics with index i in the time dimension. The time coordinates should be values that are
        representative of the climatological time intervals, such that an application which does not recognise climatological
        time will nonetheless be able to make a reasonable interpretation.

        Valid values of the cell_methods attribute must be in one of the forms from the following list.

        - time: method1 within years   time: method2 over years
        - time: method1 within days   time: method2 over days
        - time: method1 within days   time: method2 over days   time: method3 over years

        The methods which can be specified are those listed in Appendix E, Cell Methods and each entry in the cell_methods
        attribute may also, contain non-standardised information in parentheses after the method.

        :param netCDF4.Dataset ds: An open netCDF dataset
        :rtype: list
        :return: List of results
        """
        reasoning = []
        ret_val = []
        total_climate_count = 0
        valid_climate_count = 0

        methods = [ 'point',
                    'sum',
                    'mean',
                    'maximum',
                    'minimum',
                    'mid_range',
                    'standard_deviation',
                    'variance',
                    'mode',
                    'median']

        # first, to determine whether or not we have a climatological time
        # variable, we need to make sure it has the attribute "climatology",
        # but not the attribute "bounds"
        meth_regex = "(?:{})".format("|".join(methods))
        clim_containing_vars = ds.get_variables_by_attributes(
            climatology=lambda s: s is not None)
        clim_var = clim_containing_vars[0] if clim_containing_vars else None
        if clim_var:
            if hasattr(clim_var, 'bounds'):
                reasoning.append('Variable {} has a climatology attribute and cannot also have a bounds attribute.'.format(clim_var.name))
                result = Result(BaseCheck.MEDIUM,
                                False,
                                ('§7.3 Cell Methods', clim_var, 'cell_methods_climatology'),
                                reasoning)
                ret_val.append(result)
                return ret_val
            # make sure the climatology variable referenced actually exists
            elif clim_var.climatology not in ds.variables:
                reasoning.append("Variable {} referenced in time's climatology attribute does not exist".format(ds.variables['time'].climatology))
                result = Result(BaseCheck.MEDIUM,
                                False,
                                ('§7.3 Cell Methods', clim_var, 'cell_methods_climatology'),
                                reasoning)
                ret_val.append(result)
                return ret_val
            # handle 1-d and 2d coordinate bounds
            if (clim_var.ndim + 1 != ds.variables[clim_var.climatology].ndim):
                # Probably realistically need two dimensions in majority of
                # practical cases.
                reasoning.append('The number of dimensions of the climatology variable %s is %s, but the '
                                 'number of dimensions of the referencing variable %s is %s. The climatology variable '
                                 'should have %s dimensions' %
                                 (ds.variables[clim_var.climatology].name,
                                  ds.variables[clim_var.climatology].ndim,
                                  clim_var.name,
                                  clim_var.ndim,
                                  clim_var.ndim + 1))
                return ret_val
            # check that coordinate bounds are in the proper order.
            # make sure last elements are boundary variable specific dimensions
            elif (clim_var.dimensions[:] !=
                  ds.variables[clim_var.climatology].dimensions[:clim_var.ndim]):
                reasoning.append(
                    u"Climatology variable coordinates are in improper order: {}. Bounds-specific dimensions should be last".format(
                        ds.variables[clim_var.climatology].dimensions)
                )
                return ret_val
            elif ds.dimensions[ds.variables[clim_var.climatology].dimensions[-1]].size != 2:
                reasoning.append(
                    u"Climatology dimension {} should only contain two elements".format(
                        boundary_variable.dimensions)
                )
        # catchall
        return ret_val

        # otherwise match the following values with for variable with
        # `cell_methods` attributes
        # time: method1 within years time: method2 over years
        # time: method1 within days time: method2 over days
        # time: method1 within days time: method2 over days time: method3 over years
        # optionally followed by parentheses for explaining additional
        # info, e.g.
        # "time: method1 within years time: method2 over years (sidereal years)"

        meth_regex = "(?:{})".format("|".join(methods))
        re_string = (r"^time: {0} within (?:years time: {0} over years|"
                     r"days time: {0} over days"
                     r"(?: time: {0} over years)?)(?: \([^)]+\))?$".format(meth_regex))
        # find any variables with a valid climatological cell_methods
        for cell_method_var in ds.get_variables_by_attributes(cell_methods=lambda s: s is not
                                                              None):
            total_climate_count += 1
            if not regex.search(re_string, cell_method_var.cell_methods):
                reasoning.append('The "time: method within years/days over years/days" format is not correct in variable {}.'.format(cell_method_var.name))
            else:
                valid_climate_count += 1

            result = Result(BaseCheck.MEDIUM,
                            (valid_climate_count, total_climate_count),
                            ('§7.4 Climatological Statistics', clim_var, 'cell_methods_climatology'),
                            reasoning)
            ret_val.append(result)

        return ret_val

    ###############################################################################
    #
    # Chapter 8: Reduction of Dataset Size
    #
    ###############################################################################

    def check_packed_data(self, ds):
        """
        8.1 Simple packing may be achieved through the use of the optional NUG defined attributes scale_factor and
        add_offset. After the data values of a variable have been read, they are to be multiplied by the scale_factor,
        and have add_offset added to them.

        The units of a variable should be representative of the unpacked data.

        If the scale_factor and add_offset attributes are of the same data type as the associated variable, the unpacked
        data is assumed to be of the same data type as the packed data. However, if the scale_factor and add_offset
        attributes are of a different data type from the variable (containing the packed data) then the unpacked data
        should match the type of these attributes, which must both be of type float or both be of type double. An additional
        restriction in this case is that the variable containing the packed data must be of type byte, short or int. It is
        not advised to unpack an int into a float as there is a potential precision loss.

        When data to be packed contains missing values the attributes that indicate missing values (_FillValue, valid_min,
        valid_max, valid_range) must be of the same data type as the packed data.

        :param netCDF4.Dataset ds: An open netCDF dataset
        :rtype: list
        :return: List of results
        """
        ret_val = []
        for name, var in ds.variables.items():

            add_offset = getattr(var, 'add_offset', None)
            scale_factor = getattr(var, 'scale_factor', None)
            if not (add_offset or scale_factor):
                continue

            valid = True
            reasoning = []

            # if only one of these attributes is defined, assume they
            # are the same type (value doesn't matter here)
            if not add_offset:
                add_offset = scale_factor
            if not scale_factor:
                scale_factor = add_offset

            if type(add_offset) != type(scale_factor):
                valid = False
                reasoning.append("Attributes add_offset and scale_factor have different data type.")
            elif type(scale_factor) != var.dtype:
                # Check both attributes are type float or double
                if not isinstance(scale_factor, (float, np.floating)):
                    valid = False
                    reasoning.append("Attributes add_offset and scale_factor are not of type float or double.")
                else:
                    # Check variable type is byte, short or int
                    if var.dtype not in [np.int, np.int8, np.int16, np.int32, np.int64]:
                        valid = False
                        reasoning.append("Variable is not of type byte, short, or int.")

            result = Result(BaseCheck.MEDIUM,
                            valid,
                            '§8.1 Packed Data defined by {} contains valid packing'
                            ''.format(name),
                            reasoning)
            ret_val.append(result)
            reasoning = []

            valid = True
            # test further with  _FillValue , valid_min , valid_max , valid_range
            if hasattr(var, "_FillValue"):
                if var._FillValue.dtype != var.dtype:
                    valid = False
                    reasoning.append("Type of _FillValue attribute (%s) does not match variable type (%s)" %
                                     (var._FillValue.dtype, var.dtype))
            if hasattr(var, "valid_min"):
                if var.valid_min.dtype != var.dtype:
                    valid = False
                    reasoning.append("Type of valid_min attribute (%s) does not match variable type (%s)" %
                                     (var.valid_min.dtype, var.dtype))
            if hasattr(var, "valid_max"):
                if var.valid_max.dtype != var.dtype:
                    valid = False
                    reasoning.append("Type of valid_max attribute (%s) does not match variable type (%s)" %
                                     (var.valid_max.dtype, var.dtype))
            if hasattr(var, "valid_range"):
                if var.valid_range.dtype != var.dtype:
                    valid = False
                    reasoning.append("Type of valid_range attribute (%s) does not match variable type (%s)" %
                                     (var.valid_range.dtype, var.dtype))

            result = Result(BaseCheck.MEDIUM,
                            valid,
                            '§8.1 Packed Data defined by {} contains valid data types'.format(name),
                            reasoning)
            ret_val.append(result)

        return ret_val

    def check_compression_gathering(self, ds):
        """
        At the current time the netCDF interface does not provide for packing
        data. However a simple packing may be achieved through the use of the
        optional NUG defined attributes scale_factor and add_offset . After the
        data values of a variable have been read, they are to be multiplied by
        the scale_factor , and have add_offset added to them. If both
        attributes are present, the data are scaled before the offset is added.
        When scaled data are written, the application should first subtract the
        offset and then divide by the scale factor. The units of a variable
        should be representative of the unpacked data.

        This standard is more restrictive than the NUG with respect to the use
        of the scale_factor and add_offset attributes; ambiguities and
        precision problems related to data type conversions are resolved by
        these restrictions. If the scale_factor and add_offset attributes are
        of the same data type as the associated variable, the unpacked data is
        assumed to be of the same data type as the packed data. However, if the
        scale_factor and add_offset attributes are of a different data type
        from the variable (containing the packed data) then the unpacked data
        should match the type of these attributes, which must both be of type
        float or both be of type double . An additional restriction in this
        case is that the variable containing the packed data must be of type
        byte , short or int . It is not advised to unpack an int into a float
        as there is a potential precision loss.

        When data to be packed contains missing values the attributes that
        indicate missing values ( _FillValue , valid_min , valid_max ,
                                 valid_range ) must be of the same data type as
        the packed data. See Section 2.5.1, “Missing Data” for a discussion of
        how applications should treat variables that have attributes indicating
        both missing values and transformations defined by a scale and/or
        offset.

        :param netCDF4.Dataset ds: An open netCDF dataset
        :rtype: list
        :return: List of results
        """
        ret_val = []
        for compress_var in ds.get_variables_by_attributes(compress=lambda s: s is not None):
            valid = True
            reasoning = []
            # puts the referenced variable being compressed into a set
            compress_set = set(compress_var.compress.split(' '))
            if compress_var.ndim != 1:
                valid = False
                reasoning.append("Compression variable {} may only have one dimension".format(compress_var.name))
            # ensure compression variable is a proper index, and thus is an
            # signed or unsigned integer type of some sort
            if compress_var.dtype.kind not in {'i', 'u'}:
                valid = False
                reasoning.append("Compression variable {} must be an integer type to form a proper array index".format(compress_var.name))
            # make sure all the variables referred to are contained by the
            # variables.
            if not compress_set.issubset(ds.dimensions):
                not_in_dims = sorted(compress_set.difference(ds.dimensions))
                valid = False
                reasoning.append("The following dimensions referenced by the compress attribute of variable {} do not exist: {}".format(compress_var.name, not_in_dims))

            result = Result(BaseCheck.MEDIUM,
                            valid,
                            '§8.2 Compression by gathering for variable {}'.format(compress_var.name),
                            reasoning)
            ret_val.append(result)

        return ret_val

    ###############################################################################
    #
    # Chapter 9: Discrete Sampling Geometries
    #
    ###############################################################################

    def check_all_features_are_same_type(self, ds):
        """
        Check that the feature types in a dataset are all the same.

        9.1 The features contained within a collection must always be of the same type; and all the collections in a CF file
        must be of the same feature type.

        point, timeSeries, trajectory, profile, timeSeriesProfile, trajectoryProfile.

        The space-time coordinates that are indicated for each feature are mandatory.  However a featureType may also include
        other space-time coordinates which are not mandatory (notably the z coordinate).

        :param netCDF4.Dataset ds: An open netCDF dataset
        :rtype: compliance_checker.base.Result
        """
        all_the_same = TestCtx(BaseCheck.HIGH,
                               '§9.1 Feature Types are all the same')
        feature_types_found = defaultdict(list)
        for name in self._find_geophysical_vars(ds):
            feature = cfutil.guess_feature_type(ds, name)
            # If we can't figure out the feature type, don't penalize, just
            # make a note of it in the messages
            if feature is not None:
                feature_types_found[feature].append(name)
            else:
                all_the_same.messages.append("Unidentifiable feature for variable {}"
                                             "".format(name))
        feature_description = ', '.join(['{} ({})'.format(ftr, ', '.join(vrs)) for ftr, vrs in feature_types_found.items()])

        all_the_same.assert_true(len(feature_types_found) < 2,
                                 "Different feature types discovered in this dataset: {}"
                                 "".format(feature_description))

        return all_the_same.to_result()

    def check_feature_type(self, ds):
        """
        Check the global attribute featureType for valid CF featureTypes

        9.4 A global attribute, featureType, is required for all Discrete Geometry representations except the orthogonal
        multidimensional array representation, for which it is highly recommended.

        The value assigned to the featureType attribute is case-insensitive.

        :param netCDF4.Dataset ds: An open netCDF dataset
        :rtype: compliance_checker.base.Result
        """
        feature_list = ['point', 'timeSeries', 'trajectory', 'profile', 'timeSeriesProfile', 'trajectoryProfile']

        feature_type = getattr(ds, 'featureType', None)

        valid_feature_type = TestCtx(BaseCheck.HIGH, '§9.1 Dataset contains a valid featureType')
        valid_feature_type.assert_true(feature_type is None or feature_type in feature_list,
                                       "{} is not a valid CF featureType. It must be one of {}"
                                       "".format(feature_type, ', '.join(feature_list)))

        return valid_feature_type.to_result()

    def check_cf_role(self, ds):
        """
        Check variables defining cf_role for legal cf_role values.

        §9.5 The only acceptable values of cf_role for Discrete Geometry CF
        data sets are timeseries_id, profile_id, and trajectory_id

        :param netCDF4.Dataset ds: An open netCDF dataset
        :rtype: compliance_checker.base.Result
        """
        valid_roles = ['timeseries_id', 'profile_id', 'trajectory_id']
        variable_count = 0
        for variable in ds.get_variables_by_attributes(cf_role=lambda x: x is not None):
            variable_count += 1
            name = variable.name
            valid_cf_role = TestCtx(BaseCheck.HIGH, '§9.5 {} contains a valid cf_role attribute'.format(name))
            cf_role = variable.cf_role
            valid_cf_role.assert_true(cf_role in valid_roles,
                                      "{} is not a valid cf_role value. It must be one of {}"
                                      "".format(name, ', '.join(valid_roles)))
        if variable_count > 0:
            valid_cf_role.assert_true(variable_count < 3,
                                      ('§9.5 states that datasets should not '
                                       'contain more than two variables defining a '
                                       'cf_role attribute.'))
            return valid_cf_role.to_result()

    def check_variable_features(self, ds):
        '''
        Checks the variable feature types match the dataset featureType attribute

        :param netCDF4.Dataset ds: An open netCDF dataset
        :rtype: list
        :return: List of results
        '''
        ret_val = []
        feature_list = ['point', 'timeSeries', 'trajectory', 'profile', 'timeSeriesProfile', 'trajectoryProfile']
        # Don't bother checking if it's not a legal featureType
        feature_type = getattr(ds, 'featureType', None)
        if feature_type not in feature_list:
            return []

        feature_type_map = {
            'point': [
                'point'
            ],
            'timeSeries': [
                'timeseries',
                'multi-timeseries-orthogonal',
                'multi-timeseries-incomplete',
            ],
            'trajectory': [
                'cf-trajectory',
                'single-trajectory',
            ],
            'profile': [
                'profile-orthogonal',
                'profile-incomplete'
            ],
            'timeSeriesProfile': [
                'timeseries-profile-single-station',
                'timeseries-profile-multi-station',
                'timeseries-profile-single-ortho-time',
                'timeseries-profile-multi-ortho-time',
                'timeseries-profile-ortho-depth',
                'timeseries-profile-incomplete'
            ],
            'trajectoryProfile': [
                'trajectory-profile-orthogonal',
                'trajectory-profile-incomplete'
            ]
        }
        for name in self._find_geophysical_vars(ds):
            variable_feature = cfutil.guess_feature_type(ds, name)
            # If we can't figure it out, don't check it.
            if variable_feature is None:
                continue
            matching_feature = TestCtx(BaseCheck.MEDIUM,
                                       '§9.1 Feature Type for {} is valid {}'
                                       ''.format(name, feature_type))
            matching_feature.assert_true(variable_feature in feature_type_map[feature_type],
                                         '{} is not a {}, it is detected as a {}'
                                         ''.format(name, feature_type, variable_feature))
            ret_val.append(matching_feature.to_result())

        return ret_val

    def check_hints(self, ds):
        '''
        Checks for potentially mislabeled metadata and makes suggestions for how to correct

        :param netCDF4.Dataset ds: An open netCDF dataset
        :rtype: list
        :return: List of results
        '''
        ret_val = []

        ret_val.extend(self._check_hint_bounds(ds))

        return ret_val

    def _check_hint_bounds(self, ds):
        '''
        Checks for variables ending with _bounds, if they are not cell methods,
        make the recommendation

        :param netCDF4.Dataset ds: An open netCDF dataset
        :rtype: list
        :return: List of results
        '''
        ret_val = []
        boundary_variables = cfutil.get_cell_boundary_variables(ds)
        for name in ds.variables:
            if name.endswith('_bounds') and name not in boundary_variables:
                msg = ('{} might be a cell boundary variable but there are no variables that define it '
                       'as a boundary using the `bounds` attribute.'.format(name))
                result = Result(BaseCheck.LOW,
                                True,
                                '§7.1 {} is a potential cell boundary variable'.format(name),
                                [msg])
                ret_val.append(result)

        return ret_val


class CFNCCheck(BaseNCCheck, CFBaseCheck):

    @classmethod
    def beliefs(cls):  # @TODO
        return {}<|MERGE_RESOLUTION|>--- conflicted
+++ resolved
@@ -160,12 +160,8 @@
             return True
         except Exception as e:
             # There was an error downloading the CF table. That's ok, we'll just use the packaged version
-<<<<<<< HEAD
             warn("Problem fetching standard name table:\n{0}\n"
                  "Using packaged v{1}".format(e, self._std_names._version))
-=======
-            print("Error fetching standard name table. Using packaged v{0}".format(self._std_names._version), file=sys.stderr)
->>>>>>> 3a696d14
             return False
 
     def _find_coord_vars(self, ds, refresh=False):
