import io
import itertools
import os
import sys

from collections import defaultdict
from copy import deepcopy
from pkgutil import get_data
from urllib.parse import urljoin

import lxml.html
import requests

from cf_units import Unit
from lxml import etree
from netCDF4 import Dataset, Dimension, Variable
from pkg_resources import resource_filename


# copied from paegan
# paegan may depend on these later
_possiblet = {
    "time",
    "TIME",
    "Time",
    "t",
    "T",
    "ocean_time",
    "OCEAN_TIME",
    "jd",
    "JD",
    "dn",
    "DN",
    "times",
    "TIMES",
    "Times",
    "mt",
    "MT",
    "dt",
    "DT",
}
_possiblez = {
    "depth",
    "DEPTH",
    "depths",
    "DEPTHS",
    "height",
    "HEIGHT",
    "altitude",
    "ALTITUDE",
    "alt",
    "ALT",
    "Alt",
    "Altitude",
    "h",
    "H",
    "s_rho",
    "S_RHO",
    "s_w",
    "S_W",
    "z",
    "Z",
    "siglay",
    "SIGLAY",
    "siglev",
    "SIGLEV",
    "sigma",
    "SIGMA",
    "vertical",
    "VERTICAL",
    "lev",
    "LEV",
    "level",
    "LEVEL",
}
_possiblex = {
    "x",
    "X",
    "lon",
    "LON",
    "xlon",
    "XLON",
    "lonx",
    "lonx",
    "lon_u",
    "LON_U",
    "lon_v",
    "LON_V",
    "lonc",
    "LONC",
    "Lon",
    "Longitude",
    "longitude",
    "LONGITUDE",
    "lon_rho",
    "LON_RHO",
    "lon_psi",
    "LON_PSI",
}
_possibley = {
    "y",
    "Y",
    "lat",
    "LAT",
    "ylat",
    "YLAT",
    "laty",
    "laty",
    "lat_u",
    "LAT_U",
    "lat_v",
    "LAT_V",
    "latc",
    "LATC",
    "Lat",
    "Latitude",
    "latitude",
    "LATITUDE",
    "lat_rho",
    "LAT_RHO",
    "lat_psi",
    "LAT_PSI",
}

_possibleaxis = _possiblet | _possiblez | _possiblex | _possibley


_possiblexunits = {
    "degrees_east",
    "degree_east",
    "degrees_E",
    "degree_E",
    "degreesE",
    "degreeE",
}

_possibleyunits = {
    "degrees_north",
    "degree_north",
    "degrees_N",
    "degree_N",
    "degreesN",
    "degreeN",
}

_possibletunits = {
    "day",
    "days",
    "d",
    "hour",
    "hours",
    "hr",
    "hrs",
    "h",
    "year",
    "years",
    "minute",
    "minutes",
    "m",
    "min",
    "mins",
    "second",
    "seconds",
    "s",
    "sec",
    "secs",
}

_possibleaxisunits = _possiblexunits | _possibleyunits | _possibletunits


class DotDict(dict):
    """
    Subclass of dict that will recursively look up attributes with dot notation.
    This is primarily for working with JSON-style data in a cleaner way like javascript.
    Note that this will instantiate a number of child DotDicts when you first access attributes;
    do not use in performance-critical parts of your code.
    """

    def __dir__(self):
        return list(self.__dict__.keys()) + list(self.keys())

    def __getattr__(self, key):
        """Make attempts to lookup by nonexistent attributes also attempt key lookups."""
        if key in self:
            return self[key]
        import dis
        import sys

        frame = sys._getframe(1)
        if "\x00%c" % dis.opmap["STORE_ATTR"] in frame.f_code.co_code:
            self[key] = DotDict()
            return self[key]

        raise AttributeError(key)

    def __setattr__(self, key, value):
        if key in dir(dict):
            raise AttributeError("%s conflicts with builtin." % key)
        if isinstance(value, dict):
            self[key] = DotDict(value)
        else:
            self[key] = value

    def copy(self):
        return deepcopy(self)

    def get_safe(self, qual_key, default=None):
        """
        @brief Returns value of qualified key, such as "system.name" or None if not exists.
                If default is given, returns the default. No exception thrown.
        """
        value = get_safe(self, qual_key)
        if value is None:
            value = default
        return value

    @classmethod
    def fromkeys(cls, seq, value=None):
        return DotDict(dict.fromkeys(seq, value))


def get_safe(dict_instance, keypath, default=None):
    """
    Returns a value with in a nested dict structure from a dot separated
    path expression such as "system.server.host" or a list of key entries
    @retval Value if found or None
    """
    try:
        obj = dict_instance
        keylist = keypath if type(keypath) is list else keypath.split(".")
        for key in keylist:
            obj = obj[key]
        return obj
    except Exception:
        return default

class VariableReferenceError(Exception):
    """A variable to assign bad variable references to"""

    def __init__(self, name: str, dataset: Dataset = None):
        self.name = name
        self.dataset_path = dataset.filepath() if dataset is not None else None

    def __str__(self):
        return (
            f"Cannot find variable named {self.name} in dataset " f"{self}.dataset_path"
        )


class NCGraph(object):
    def __init__(
        self, ds, name, nc_object, self_reference_variables, reference_map=None
    ):

        self.ds = ds
        self.name = name
        self.coords = DotDict()
        self.dims = DotDict()
        self.grid_mapping = DotDict()
        self.obj = nc_object

        self.reference_variables = self_reference_variables
        self.reference_map = reference_map or {}

        self.reference_map[name] = self

        if isinstance(nc_object, Dimension):
            self._type = "dim"

        elif isinstance(nc_object, Variable):
            self._type = "var"

            self.get_references()

        else:
            raise TypeError("unknown type %s" % repr(type(nc_object)))

    def get_references(self):
        for dim in self.obj.dimensions:
            self.dims[dim] = self.get_dimension(dim)

        if hasattr(self.obj, "coordinates"):
            coords = self.obj.coordinates.split(" ")
            for coord in coords:
                self.coords[coord] = self.get_coordinate(coord)

        if hasattr(self.obj, "grid_mapping"):
            gm = self.obj.grid_mapping
            self.grid_mapping[gm] = self.get_grid_mapping(gm)

    def get_dimension(self, dim):
        if dim in self.reference_map:
            return self.reference_map[dim]
        return NCGraph(
            self.ds,
            dim,
            self.ds.dimensions[dim],
            self.reference_variables,
            self.reference_map,
        )

    def get_coordinate(self, coord):
        if coord not in self.ds.variables:
            return
        if coord in self.reference_map:
            if self.name == coord:
                self.reference_variables.add(self.name)
            return self.reference_map[coord]
        return NCGraph(
            self.ds,
            coord,
            self.ds.variables[coord],
            self.reference_variables,
            self.reference_map,
        )

    def get_grid_mapping(self, gm):
        if gm not in self.ds.variables:
            return
        if gm in self.reference_map:
            return self.reference_map[gm]
        return NCGraph(
            self.ds,
            gm,
            self.ds.variables[gm],
            self.reference_variables,
            self.reference_map,
        )

    def __getattr__(self, key):
        if key in self.__dict__:
            return self.__dict__[key]
        return getattr(self.obj, key)


class StandardNameTable(object):
    class NameEntry(object):
        def __init__(self, entrynode):
            self.canonical_units = self._get(entrynode, "canonical_units", True)
            self.grib = self._get(entrynode, "grib")
            self.amip = self._get(entrynode, "amip")
            self.description = self._get(entrynode, "description")

        def _get(self, entrynode, attrname, required=False):
            vals = entrynode.xpath(attrname)
            if len(vals) > 1:
                raise Exception("Multiple attrs (%s) found" % attrname)
            elif required and len(vals) == 0:
                raise Exception("Required attr (%s) not found" % attrname)

            return vals[0].text

    def __init__(self, cached_location=None):
        if cached_location:
            with io.open(cached_location, "r", encoding="utf-8") as fp:
                resource_text = fp.read()
        elif os.environ.get("CF_STANDARD_NAME_TABLE") and os.path.exists(
            os.environ["CF_STANDARD_NAME_TABLE"]
        ):
            with io.open(
                os.environ["CF_STANDARD_NAME_TABLE"], "r", encoding="utf-8"
            ) as fp:
                resource_text = fp.read()
        else:
            resource_text = get_data(
                "compliance_checker", "data/cf-standard-name-table.xml"
            )

        parser = etree.XMLParser(remove_blank_text=True)
        self._root = etree.fromstring(resource_text, parser)

        # generate and save a list of all standard names in file
        self._names = [node.get("id") for node in self._root.iter("entry")]
        self._aliases = [node.get("id") for node in self._root.iter("alias")]
        self._version = self._root.xpath("version_number")[0].text

    def __len__(self):
        return len(self._names) + len(self._aliases)

    def __getitem__(self, key):
        if not (key in self._names or key in self._aliases):
            raise KeyError("%s not found in standard name table" % key)

        if key in self._aliases:
            idx = self._aliases.index(key)
            entryids = self._root.xpath("alias")[idx].xpath("entry_id")

            if len(entryids) != 1:
                raise Exception(
                    "Inconsistency in standard name table, could not lookup alias for %s"
                    % key
                )

            key = entryids[0].text

        if key not in self._names:
            raise KeyError("%s not found in standard name table" % key)

        idx = self._names.index(key)
        entry = self.NameEntry(self._root.xpath("entry")[idx])
        return entry

    def get(self, key, default=None):
        """
        Returns the item for the key or returns the default if it does not exist
        """
        try:
            return self[key]
        except KeyError:
            return default

    def __contains__(self, key):
        return key in self._names or key in self._aliases

    def __iter__(self):
        return iter(itertools.chain(self._names, self._aliases))


def download_cf_standard_name_table(version, location=None):
    """
    Downloads the specified CF standard name table version and saves it to file

    :param str version: CF standard name table version number (i.e 34)
    :param str location: Path/filename to write downloaded xml file to
    """

    if (
        location is None
    ):  # This case occurs when updating the packaged version from command line
        location = resource_filename(
            "compliance_checker", "data/cf-standard-name-table.xml"
        )

    if version == "latest":
        tables_tree = lxml.html.parse("http://cfconventions.org/documents.html")
        end_str = "cf-standard-name-table.xml"
        xpath_expr = (
            "//a[substring(@href, string-length(@href) - "
            "string-length('{0}') +1) "
            " = '{0}'][1]".format(end_str)
        )
        latest_vers = tables_tree.xpath(xpath_expr)[0]

        url = urljoin("http://cfconventions.org", latest_vers.attrib["href"])
    else:
        url = "http://cfconventions.org/Data/cf-standard-names/{0}/src/cf-standard-name-table.xml".format(
            version
        )

    r = requests.get(url, allow_redirects=True)
    r.raise_for_status()

    print(
        "Downloading cf-standard-names table version {0} from: {1}".format(
            version, url
        ),
        file=sys.stderr,
    )
    with open(location, "wb") as f:
        f.write(r.content)


def create_cached_data_dir():
    """
    Returns the path to the data directory to download CF standard names.
    Use $XDG_DATA_HOME.
    """
    writable_directory = os.path.join(os.path.expanduser("~"), ".local", "share")
    data_directory = os.path.join(
        os.environ.get("XDG_DATA_HOME", writable_directory), "compliance-checker"
    )
    if not os.path.isdir(data_directory):
        os.makedirs(data_directory)

    return data_directory


def units_known(units):
    try:
        Unit(units)
    except ValueError:
        return False
    return True


def units_convertible(units1, units2, reftimeistime=True):
    """Return True if a Unit representing the string units1 can be converted
    to a Unit representing the string units2, else False."""
    try:
        u1 = Unit(units1)
        u2 = Unit(units2)
    except ValueError:
        return False
    return u1.is_convertible(u2)


def units_temporal(units):
    try:
        u = Unit(units)
    except ValueError:
        return False
    return u.is_time_reference()


def map_axes(dim_vars, reverse_map=False):
    """
    axis name       -> [dimension names]
    dimension name  -> [axis_name], length 0 if reverse_map
    """
    ret_val = defaultdict(list)
    axes = ["X", "Y", "Z", "T"]

    for k, v in dim_vars.items():
        axis = getattr(v, "axis", "")
        if not axis:
            continue

        axis = axis.upper()
        if axis in axes:
            if reverse_map:
                ret_val[k].append(axis)
            else:
                ret_val[axis].append(k)

    return dict(ret_val)


def find_coord_vars(ncds):
    """
    Finds all coordinate variables in a dataset.

    A variable with the same name as a dimension is called a coordinate variable.
    """
    coord_vars = []

    for d in ncds.dimensions:
        if d in ncds.variables and ncds.variables[d].dimensions == (d,):
            coord_vars.append(ncds.variables[d])

    return coord_vars


def is_time_variable(varname, var):
    """
    Identifies if a variable is represents time
    """
    satisfied = varname.lower() == "time"
    satisfied |= getattr(var, "standard_name", "") == "time"
    satisfied |= getattr(var, "axis", "") == "T"
    satisfied |= units_convertible(
        "seconds since 1900-01-01", getattr(var, "units", "")
    )
    return satisfied


def is_vertical_coordinate(var_name, var):
    """
    Determines if a variable is a vertical coordinate variable

    4.3
    A vertical coordinate will be identifiable by: units of pressure; or the presence of the positive attribute with a
    value of up or down (case insensitive).  Optionally, the vertical type may be indicated additionally by providing
    the standard_name attribute with an appropriate value, and/or the axis attribute with the value Z.
    """
    # Known name
    satisfied = var_name.lower() in _possiblez
    satisfied |= getattr(var, "standard_name", "") in _possiblez
    # Is the axis set to Z?
    satisfied |= getattr(var, "axis", "").lower() == "z"
    is_pressure = units_convertible(getattr(var, "units", "1"), "dbar")
    # Pressure defined or positive defined
    satisfied |= is_pressure
    if not is_pressure:
        satisfied |= getattr(var, "positive", "").lower() in ("up", "down")
    return satisfied

<<<<<<< HEAD
def compare_unit_types(specified, reference):
    """
    Compares two unit strings via UDUnits

    :param str specified: The specified unit
    :param str reference: The reference unit which to compare agains

    """
    msgs = []
    err_flag = False
    try:
        specified_unit = Unit(specified)
    except ValueError:
        msgs.append(f"Specified conversion unit f{specified} may not be valid UDUnits")
        err_flag = True

    try:
        reference_unit = Unit(reference)
    except ValueError:
        msgs.append(f"Specified conversion unit f{reference} may not be valid UDUnits")
        err_flag = True

    if err_flag:
        return msgs

    unit_convertible = specified_unit.is_convertible(reference_unit)
    fail_msg = [f'Units "{specified}" are not convertible to "{reference}"']
    return msgs if unit_convertible else fail_msg


=======
>>>>>>> 411f10fb

def string_from_var_type(variable):
    if isinstance(variable, str):
        return variable[:]
    elif variable.dtype.kind == "S":
        strip_char = variable.fill_value or b"\x00"
        return variable.tobytes().rstrip(strip_char).decode("utf-8")
    else:
        raise TypeError(
            f"Variable '{variable.name} has non-string/character' "
            f"dtype {variable.dtype}"
        )


def reference_attr_variables(
    dataset: Dataset, attributes_string: str, split_by: str = None
):
    """
    Attempts to reference variables in the string, optionally splitting by
    a string
    """
    if attributes_string is None:
        return None
    elif split_by is None:
        return dataset.variables.get(
            attributes_string, VariableReferenceError(attributes_string)
        )
    else:
        string_proc = attributes_string.split(split_by)
        return [
            dataset.variables.get(var_name, VariableReferenceError(var_name))
            for var_name in string_proc
        ]<|MERGE_RESOLUTION|>--- conflicted
+++ resolved
@@ -575,7 +575,6 @@
         satisfied |= getattr(var, "positive", "").lower() in ("up", "down")
     return satisfied
 
-<<<<<<< HEAD
 def compare_unit_types(specified, reference):
     """
     Compares two unit strings via UDUnits
@@ -605,9 +604,6 @@
     fail_msg = [f'Units "{specified}" are not convertible to "{reference}"']
     return msgs if unit_convertible else fail_msg
 
-
-=======
->>>>>>> 411f10fb
 
 def string_from_var_type(variable):
     if isinstance(variable, str):
