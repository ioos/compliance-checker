--- conflicted
+++ resolved
@@ -108,7 +108,6 @@
 
         return [time_units_metadata_ctx.to_result()]
 
-<<<<<<< HEAD
     def check_bounds_inherit_attributes(self, ds):
         """
         A boundary variable inherits the values of some attributes from its parent coordinate variable.
@@ -188,7 +187,7 @@
 
             results.append(bounds_bi_ctx.to_result())
         return results
-=======
+
     def check_single_cf_role(self, ds):
         test_ctx = self.get_test_ctx(
             BaseCheck.HIGH,
@@ -203,5 +202,4 @@
             "There may only be one variable containing the cf_role attribute. "
             f"Currently the following variables have cf_role attributes: {cf_role_var_names}",
         )
-        return test_ctx.to_result()
->>>>>>> 47d4d9cb
+        return test_ctx.to_result()