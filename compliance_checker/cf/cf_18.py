
from compliance_checker.base import BaseCheck, TestCtx, Result
from compliance_checker import MemoizedDataset
from compliance_checker.cf.cf import CF1_7Check
<<<<<<< HEAD
from netCDF4 import Dataset
from compliance_checker.base import BaseCheck, BaseNCCheck, Result, TestCtx
from shapely.geometry import Polygon
import numpy as np
from compliance_checker.cf.util import reference_attr_variables
import itertools
=======
from netCDF4 import Dataset, Variable

import sys
>>>>>>> da8d475f

'''
What's new in CF-1.8
--------------------
2.7. Groups
  2.7.1. Scope
  2.7.2. Application of attributes

6.1.2. Taxon Names and Identifiers

7.5. Geometries
'''

class CF1_8Check(CF1_7Check):
    """ Implementation for CF v1.8. Inherits from CF1_7Check. """

    # things that are specific to 1.8
    _cc_spec_version = "1.8"
    _cc_url = "http://cfconventions.org/Data/cf-conventions/cf-conventions-1.8/cf-conventions.html"

    ROOT_GROUP_ONLY_ATTRS = ['Conventions', 'external_variables']
    NON_ROOT_GROUP_OPT = ['title', 'history']

    def __init__(self, options=None):
        super(CF1_8Check, self).__init__(options)
        self.section_titles.update({"7.5": "§7.5 Geometries"})

    def check_groups(self, ds: MemoizedDataset):
        '''
        2.7.2. Application of attributes

        The following attributes are optional for non-root groups. They are allowed in order to
        provide additional provenance and description of the subsidiary data. They do not override
        attributes from parent groups.

        - title
        - history

        If these attributes are present, they may be applied additively to the parent attributes of
        the same name. If a file containing groups is modified, the user or application need only
        update these attributes in the root group, rather than traversing all groups and updating
        all attributes that are found with the same name. In the case of conflicts, the root group
        attribute takes precedence over per-group instances of these attributes.

        The following attributes MAY ONLY be used in the root group and SHALL NOT be duplicated or
        overridden in child groups:

        - Conventions
        - external_variables

        Furthermore, per-variable attributes MUST be attached to the variables to which they refer.
        They MAY NOT be attached to a group, even if all variables within that group use the same
        attribute and value.

        If attributes are present within groups without being attached to a variable, these
        attributes apply to the group where they are defined, and to that group’s descendants, but
        not to ancestor or sibling groups. If a group attribute is defined in a parent group, and
        one of the child group redefines the same attribute, the definition within the child group
        applies for the child and all of its descendants.
        '''

        results = []

        ctx_hi = TestCtx(BaseCheck.HIGH, self.section_titles["2.7"])
        ctx_lo = TestCtx(BaseCheck.LOW, self.section_titles["2.7"])

        # Make sure `Conventions` & `external_variables` attributes are only present in the
        # root group.
        for gname in ds.groups:
            ginstance = ds.createGroup(gname) # returns existing Group; doesn't create a new one

            for attr in ginstance.ncattrs():
                if attr in CF1_8Check.ROOT_GROUP_ONLY_ATTRS:

                    ctx_hi.messages.append(
                        f'§2.7.2 Attribute "{ attr }" MAY ONLY be used in the root group '
                        'and SHALL NOT be duplicated or overridden in child groups.'
                    )

                    results.append(ctx_hi.to_result())

                elif attr in CF1_8Check.NON_ROOT_GROUP_OPT:

                    ctx_lo.messages.append(
    f"§2.7.2 Note: attribute '{ attr }' found on non-root group '{ gname }'. "
    "This is optional for non-root groups. It is allowed in order to provide additional "
    "provenance and description of the subsidiary data. It does not override "
    "attributes from parent groups."
                    )
                    results.append(ctx_lo.to_result())

        return results


    def check_taxa(self, ds: MemoizedDataset):
        '''
        6.1.2. Taxon Names and Identifiers

        A taxon is a named level within a biological classification, such as a class, genus and
        species. QUANTITIES DEPENDENT ON TAXA HAVE GENERIC STANDARD NAMES CONTAINING THE PHRASE
        "organisms_in_taxon", AND THE TAXA ARE IDENTIFIED BY AUXILIARY COORDINATE VARIABLES.

        The taxon auxiliary coordinate variables are string-valued. The plain-language name of the
        taxon MUST be contained in a variable with standard_name of 'biological_taxon_name'. A Life
        Science Identifier (LSID) may be contained in a variable with standard_name of
        biological_taxon_lsid. This is a URN with the syntax
        "urn:lsid:<Authority>:<Namespace>:<ObjectID>[:<Version>]". This includes the reference
        classification in the <Authority> element and these are restricted by the LSID governance.
        It is strongly recommended in CF that the authority chosen is World Register of Marine
        Species (WoRMS) for oceanographic data and Integrated Taxonomic Information System (ITIS)
        for freshwater and terrestrial data. WoRMS LSIDs are built from the WoRMS AphiaID taxon
        identifier such as "urn:lsid:marinespecies.org:taxname:104464" for AphiaID 104464. This may
        be converted to a URL by adding prefixes such as ​http://www.lsid.info/. ITIS LSIDs are
        built from the ITIS Taxonomic Serial Number (TSN), such as
        "urn:lsid:itis.gov:itis_tsn:180543".

        The biological_taxon_name auxiliary coordinate variable included for human readability is
        MANDATORY. The biological_taxon_lsid auxliary coordinate variable included for software
        agent readability is optional, but strongly recommended. If both are present then each
        biological_taxon_name coordinate must exactly match the name resolved from the
        biological_taxon_lsid coordinate. If LSIDs are available for some taxa in a dataset then
        the biological_taxon_lsid auxiliary coordinate variable should be included and missing data
        given for those taxa that do not have an identifier.
        '''
        pass

    def check_geometry(self, ds: Dataset):
        """Runs any necessary checks for geometry well-formedness
        :param netCDF4.Dataset ds: An open netCDF dataset
        :returns list: List of error messages

        """
        vars_with_geometry = ds.get_variables_by_attributes(
                                geometry=lambda g: g is not None)
        results = []
        unique_geometry_var_names = {var.geometry for var in vars_with_geometry}
        if unique_geometry_var_names:
            geom_valid = TestCtx(BaseCheck.MEDIUM, self.section_titles["7.5"])
            geom_valid.out_of += 1
        for geometry_var_name in unique_geometry_var_names:
            if geometry_var_name not in ds.variables:
                geom_valid.messages.append("Cannot find geometry variable "
                                           f"named {geometry_var_name}")
                results.append(geom_valid.to_result())
                continue
            else:
                geometry_var = ds.variables[geometry_var_name]

            geometry_type = getattr(geometry_var, "geometry_type")
            try:
                node_coord_var_names = geometry_var.node_coordinates
            except AttributeError as e:
                geom_valid.messsages.append('Could not find required attribute '
                                            '"node_coordinates" in geometry '
                                            f'variable "{geometry_var_name}"')
                results.append(geom_valid.to_result())
            if not isinstance(node_coord_var_names, str):
                geom_valid.messages.append(
                                  'Attribute "node_coordinates" in geometry '
                                  f'variable "{geometry_var_name}" must be '
                                  'a string')
                results.append(geom_valid.to_result())
                continue
            split_coord_names = node_coord_var_names.strip().split(" ")
            node_coord_vars, not_found_node_vars = [], []
            for coord_var_name in split_coord_names:
                try:
                    node_coord_vars.append(ds.variables[coord_var_name])
                except KeyError:
                    not_found_node_vars.append(coord_var_name)
            # If any variables weren't found, we can't continue
            if not_found_node_vars:
                geom_valid.messages.append(
                                  "The following referenced node coordinate"
                                  "variables for geometry variable"
                                  f'"{geometry_var_name}" were not found: '
                                  f'{not_found_node_vars}')
                results.append(geom_valid.to_result())
                continue

            node_count = reference_attr_variables(ds,
                               getattr(geometry_var, "node_count", None))
            # multipart lines and polygons only
            part_node_count = reference_attr_variables(ds,
                                getattr(geometry_var, "part_node_count", None))
            # polygons with interior geometry only
            interior_ring = reference_attr_variables(ds,
                               getattr(geometry_var, "interior_ring", None))

            if geometry_type == "point":
                geometry = PointGeometry(node_coord_vars, node_count)
            elif geometry_type == "line":
                geometry = LineGeometry(node_coord_vars, node_count,
                                        part_node_count)
            elif geometry_type == "polygon":
                geometry = PolygonGeometry(node_coord_vars, node_count,
                                                    part_node_count,
                                                    interior_ring)
            else:
                geom_valid.messages.append(
                                  f'For geometry variable "{geometry_var_name}'
                                  'the attribute "geometry_type" must exist'
                                  'and have one of the following values:'
                                  '"point", "line", "polygon"')
                results.append(geom_valid.to_result())
                continue
            # check geometry
            geometry.check_geometry()
            if not geometry.errors: #geom_valid.messages:
                geom_valid.score += 1
            results.append(geom_valid.to_result())
        return results

class GeometryStorage(object):
    """Abstract base class for geometries"""

    def __init__(self, coord_vars, node_count):
        self.coord_vars = coord_vars
        self.node_count = node_count
        self.errors = []
        # geometry is later parsed after sanity checks are run
        self.geometry = None

    def check_geometry(self):
        invalid_vars = []
        for coord_var in self.coord_vars:
            if not np.issubdtype(coord_var, np.float):
                invalid_vars.append(coord_var.name)
        # can't continue if the geometry variables are not the correct size
        if invalid_vars:
            self.errors.append("The following geometry variables "
                               f"have non-numeric contents: {invalid_vars}")

    def _split_mulitpart_geometry(self):
        arr_extents_filt = self.part_node_count[self.part_node_count > 0]
        splits = np.split(np.vstack(self.coord_vars).T,
                          arr_extents_filt.cumsum()[:-1])
        return splits

class PointGeometry(GeometryStorage):
    """Class for validating Point/MultiPoint geometries"""

    def check_geometry(self):
        super().check_geometry()

        if all(len(cv.dimensions) != 0 for cv in self.coord_vars):
            same_dim_group = itertools.groupby(self.coord_vars,
                                            lambda x: x.dimensions)
            same_dim = (next(same_dim_group, True) and
                             not next(same_dim_group, False))
            if not same_dim:
                self.errors.append("For a point geometry, coordinate "
                                   "variables must be the same length as "
                                   "node_count defined, or must be "
                                   "length 1 if node_count is not set")
        return self.errors

class LineGeometry(GeometryStorage):
    """Class for validating Line/MultiLine geometries"""
    def __init__(self, coord_vars, node_count, part_node_count):
        super().__init__(coord_vars, node_count)
        self.part_node_count = part_node_count
        if not np.issubdtype(self.node_count.dtype, np.integer):
            raise TypeError("For line geometries, node_count must be an integer")

    def check_geometry(self):
        geom_errors = []
        same_dim_group = itertools.groupby(self.coord_vars,
                                           lambda x: x.dimensions)
        same_dim = (next(same_dim_group, True) and
                         not next(same_dim_group, False))
        if not same_dim:
            raise IndexError("Coordinate variables must be the same length. "
                            "If node_count is specified, this value must "
                            "also sum to the length of the coordinate "
                            "variables.")
        # if a multipart
        if self.node_count is not None:
            same_length = len(self.coord_vars[0]) == self.node_count[:].sum()
            if not same_length:
                geom_errors.append("Coordinate variables must be the same "
                                   "length. If node_count is specified, this "
                                   "value must also sum to the length of the "
                                    "coordinate variables.")
        if self.part_node_count is not None:
            if not np.issubdtype(self.part_node_count.dtype, np.integer):
                geom_errors.append("when part_node_count is specified, it must "
                                   "be an array of integers")
            same_node_count = len(self.coord_vars[0]) == self.node_count[:].sum()
            if not same_node_count:
                geom_errors.append("The sum of part_node_count must be equal "
                                   "to the value of node_count")
        return geom_errors

class PolygonGeometry(LineGeometry):
    """Class for validating Line/MultiLine geometries"""
    # TODO/clarify: Should polygons be simple, i.e. non-self intersecting?
    # Presumably
    def __init__(self, coord_vars, node_count, part_node_count,
                    interior_ring):
        super().__init__(coord_vars, node_count, part_node_count)
        self.part_node_count = part_node_count
        self.interior_ring = interior_ring

    def check_polygon_orientation(self, transposed_coords, interior=False):
        """
        Checks that the polygon orientation is counter-clockwise if an
        exterior ring, otherwise clockwise if an interior ring.  Orientation
        is indicated by the `interior` boolean variable with False for an
        exterior ring and True for an interior ring (hole), defaulting to False.
        This function operates piecewise on individual interior/exterior
        polygons as well as multipart polygons
        :param np.array transposed_coords: A 2-by-n array of x and y coordinates
        :param bool interior: A boolean defaulting to False which has False
        indicating a counter-clockwise or exterior polygon, and True
        indicating a clockwise or interior polygon.
        :rtype bool:
        :returns: True if the polygon follows the proper orientation,
                  False if it fails the orientation test.
        """

        try:
            polygon = Polygon(transposed_coords.tolist())
        except ValueError:
            raise ValueError("Polygon contains too few points to perform orientation test")

        ccw = polygon.exterior.is_ccw
        return not ccw if interior else ccw

    def check_geometry(self):
        messages = super().check_geometry()
        # If any errors occurred within the preliminary checks, they preclude
        # running checks against the geometry here.
        if messages:
            return messages
        if self.part_node_count is not None:
            extents = np.concatenate([np.array([0]),
                                     self.part_node_count[:].cumsum()])
            if self.interior_ring is not None:
                ring_orientation = self.interior_ring[:].astype(bool)
            else:
                ring_orientation = np.zeros(len(self.part_count), dtype=bool)
            node_indexer_len = len(self.part_node_count)
        else:
            extents = np.concatenate([np.array([0]),
                                     self.node_count[:].cumsum()])
            node_indexer_len = len(self.node_count)
            ring_orientation = np.zeros(node_indexer_len, dtype=bool)
        # TODO: is it necessary to check whether part_node_count "consumes"
        #       node_count in the polygon, i.e. first (3, 3, 3) will consume
        #       a node part of 9, follow by next 3 will consume a node part of
        #       3 after consuming
        for i in range(node_indexer_len):
            extent_slice = slice(extents[i], extents[i+1])
            poly_sliced = np.vstack([cv[extent_slice] for cv in
                                     self.coord_vars]).T
            pass_orientation = (self.check_polygon_orientation(
                                            poly_sliced,
                                            ring_orientation[i]))
            if not pass_orientation:
                orient_fix = (("exterior", "counterclockwise")
                                 if not ring_orientation[i] else
                               ("interior", "clockwise"))
                message = (f"An {orient_fix[0]} polygon referred to by "
                           f"coordinates ({poly_sliced}) must have coordinates "
                           f"in {orient_fix[1]} order")
                messages.append(message)
        return messages


        ## TODO
        # find standard names contains 'organisms_in_taxon'
        # find aux. coord. vars with standard_name='biological_taxon_name'
        # LSID,'biological_taxon_lsid' = "urn:lsid:<Authority>:<Namespace>:<ObjectID>[:<Version>]"

        results = []

        ctx_hi = TestCtx(BaseCheck.HIGH, self.section_titles["6.1"])
        ctx_med = TestCtx(BaseCheck.MEDIUM, self.section_titles["6.1"])
        ctx_lo = TestCtx(BaseCheck.LOW, self.section_titles["6.1"])

        for var in [ds[name] for name in ds.variables]:
            if 'organisms_in_taxon' in var.standard_name:

                # taxa identified by aux. coordinate vars
                for aux_var in [ds[name] for name in var.coordinates.split()]:
                    print(ds[aux_var.name])



class LSID():
    PRE = 'urn:lsid'
    OCEAN = ':'.join([PRE, 'marinespecies.org', 'taxname'])
    TERRA = ':'.join([PRE, 'itis.gov', 'itis_tsn'])
<|MERGE_RESOLUTION|>--- conflicted
+++ resolved
@@ -2,18 +2,12 @@
 from compliance_checker.base import BaseCheck, TestCtx, Result
 from compliance_checker import MemoizedDataset
 from compliance_checker.cf.cf import CF1_7Check
-<<<<<<< HEAD
 from netCDF4 import Dataset
 from compliance_checker.base import BaseCheck, BaseNCCheck, Result, TestCtx
 from shapely.geometry import Polygon
 import numpy as np
 from compliance_checker.cf.util import reference_attr_variables
 import itertools
-=======
-from netCDF4 import Dataset, Variable
-
-import sys
->>>>>>> da8d475f
 
 '''
 What's new in CF-1.8
