import difflib
import logging
from collections import defaultdict

import numpy as np
import regex
from cf_units import Unit

from compliance_checker import cfutil
from compliance_checker.base import BaseCheck, Result, TestCtx
from compliance_checker.cf import util
from compliance_checker.cf.appendix_c import valid_modifiers
from compliance_checker.cf.appendix_d import dimless_vertical_coordinates_1_6
from compliance_checker.cf.appendix_e import cell_methods16
from compliance_checker.cf.appendix_f import (
    grid_mapping_attr_types16,
    grid_mapping_dict16,
)
from compliance_checker.cf.cf_base import CFNCCheck, appendix_a_base

logger = logging.getLogger(__name__)


class CF1_6Check(CFNCCheck):
    """CF-1.6-specific implementation of CFBaseCheck; supports checking
    netCDF datasets.
    These checks are translated documents:
        http://cf-pcmdi.llnl.gov/documents/cf-conventions/1.6/cf-conventions.html
        http://cf-pcmdi.llnl.gov/conformance/requirements-and-recommendations/1.6/"""

    register_checker = True
    _cc_spec = "cf"
    _cc_spec_version = "1.6"
    _cc_description = "Climate and Forecast Conventions (CF)"
    _cc_url = "http://cfconventions.org/cf-conventions/v1.6.0/cf-conventions.html"
    _cc_display_headers = {3: "Errors", 2: "Warnings", 1: "Info"}
    appendix_a = appendix_a_base
    appendix_d_parametric_coords = dimless_vertical_coordinates_1_6

    def __init__(self, options=None):  # initialize with parent methods and data
        super(CF1_6Check, self).__init__(options)

        self.cell_methods = cell_methods16
        self.grid_mapping_dict = grid_mapping_dict16
        self.grid_mapping_attr_types = grid_mapping_attr_types16

    ###############################################################################
    # Chapter 2: NetCDF Files and Components
    ###############################################################################
    def check_filename(self, ds):
        """Checks that the filename ends with .nc"""
        # IMPLEMENTS CONFORMANCE 2.1
        filename_suffix = TestCtx(BaseCheck.HIGH, self.section_titles["2.1"])
        filename_suffix.assert_true(
            ds.filepath().endswith("nc"),
            f'Dataset path {ds.filepath} must end with ".nc"',
        )
        return filename_suffix.to_result()

    def check_data_types(self, ds):
        """
        Checks the data type of all netCDF variables to ensure they are valid
        data types under CF.

        CF §2.2 The netCDF data types char, byte, short, int, float or real, and
        double are all acceptable

        :param netCDF4.Dataset ds: An open netCDF dataset
        :rtype: compliance_checker.base.Result
        """
        # IMPLEMENTS CONFORMANCE 2.2
        fails = []
        total = len(ds.variables)

        for k, v in ds.variables.items():
            if (
                v.dtype is not str
                and v.dtype.kind != "S"
                and all(
                    v.dtype.type != t
                    for t in (
                        np.character,
                        np.dtype("|S1"),
                        np.dtype("b"),
                        np.dtype("i2"),
                        np.dtype("i4"),
                        np.float32,
                        np.double,
                    )
                )
            ):
                fails.append(
                    "The variable {} failed because the datatype is {}".format(
                        k, v.datatype
                    )
                )
            # TODO: DRY, don't repeat code path
            if v.dtype is not str and v.dtype.kind == "S" and v.ndim not in (1, 2):
                fails.append(
                    "The fixed-length string variable {} must be one or "
                    "two-dimensional, current length is {}".format(v.name, v.ndim)
                )

        return Result(
            BaseCheck.HIGH,
            (total - len(fails), total),
            self.section_titles["2.2"],
            msgs=fails,
        )

    def check_child_attr_data_types(self, ds):
        """
        For any variables which contain any of the following attributes:
            - valid_min/valid_max
            - valid_range
            - scale_factor
            - add_offset
            - _FillValue
        the data type of the attribute must match the type of its parent variable as specified in the
        NetCDF User Guide (NUG) https://www.unidata.ucar.edu/software/netcdf/docs/attribute_conventions.html,
        referenced in the CF Conventions in Section 2.5.2
        (http://cfconventions.org/Data/cf-conventions/cf-conventions-1.7/cf-conventions.html#missing-data)

        :param netCDF4.Dataset ds: open netCDF dataset object
        :rtype: compliance_checker.base.Result
        """

        ctx = TestCtx(BaseCheck.MEDIUM, self.section_titles["2.5"])
        special_attrs = {
            "actual_range",
            "valid_min",
            "valid_max",
            "valid_range",
            "_FillValue",
        }

        for var_name, var in ds.variables.items():
            for att_name in special_attrs.intersection(var.ncattrs()):
                self._parent_var_attr_type_check(att_name, var, ctx)
        return ctx.to_result()

    # TODO: consider renaming to avoid confusion with non-underscore
    #       primary function version
    def _check_add_offset_scale_factor_type(self, variable, attr_name):
        """
        Reusable function for checking both add_offset and scale_factor.
        """

        msgs = []
        error_msg = (
            f"Variable {variable.name} and {attr_name} must be equivalent "
            f"data types or {variable.name} must be of type byte, short, or int "
            f"and {attr_name} must be float or double"
        )

        att = getattr(variable, attr_name, None)
        if not (isinstance(att, (np.number, float))):  # can't compare dtypes
            val = False

        else:
            val = (
                att.dtype == variable.dtype
            ) or (  # will short-circuit or if first condition is true
                isinstance(att, (np.float32, np.float64, float))
                and variable.dtype in (np.byte, np.short, np.int16, np.int32, int)
            )
        if not val:
            msgs.append(error_msg)

        return Result(BaseCheck.MEDIUM, val, self.section_titles["8.1"], msgs)

    def check_add_offset_scale_factor_type(self, ds):
        """
        If a variable has the attributes add_offset and scale_factor,
        check that the variables and attributes are of the same type
        OR that the variable is of type byte, short or int and the
        attributes are of type float or double.
        """

        results = []
        add_offset_vars = ds.get_variables_by_attributes(
            add_offset=lambda x: x is not None
        )
        scale_factor_vars = ds.get_variables_by_attributes(
            scale_factor=lambda x: x is not None
        )

        both = set(add_offset_vars).intersection(scale_factor_vars)
        both_msgs = []
        for both_var in sorted(both, key=lambda var: var.name):
            if both_var.scale_factor.dtype != both_var.add_offset.dtype:
                both_msgs.append(
                    "When both scale_factor and add_offset "
                    f"are supplied for variable {both_var.name}, "
                    "they must have the same type"
                )
        results.append(
            Result(
                BaseCheck.MEDIUM,
                not bool(both_msgs),
                self.section_titles["8.1"],
                both_msgs,
            )
        )

        for _att_vars_tup in (
            ("add_offset", add_offset_vars),
            ("scale_factor", scale_factor_vars),
        ):
            results.extend(
                list(
                    map(
                        lambda var: self._check_add_offset_scale_factor_type(
                            var, _att_vars_tup[0]
                        ),
                        _att_vars_tup[1],
                    )
                )
            )

        return results

    def check_naming_conventions(self, ds):
        """
        Checks the variable names to ensure they are valid CF variable names under CF.

        CF §2.3 Variable, dimension and attribute names should begin with a letter
        and be composed of letters, digits, and underscores.

        :param netCDF4.Dataset ds: An open netCDF dataset
        :rtype: compliance_checker.base.Result
        """
        ret_val = []
        variable_naming = TestCtx(BaseCheck.MEDIUM, self.section_titles["2.3"])
        dimension_naming = TestCtx(BaseCheck.MEDIUM, self.section_titles["2.3"])
        attribute_naming = TestCtx(BaseCheck.MEDIUM, self.section_titles["2.3"])

        ignore_attributes = [
            "_FillValue",
            "DODS",
            "_ChunkSizes",
            "_Coordinate",
            "_Unsigned",
            "_Encoding",
        ]

        rname = regex.compile("^[A-Za-z][A-Za-z0-9_]*$")

        # IMPLEMENTATION CONFORMANCE 2.3 REQUIRED
        for name, variable in ds.variables.items():
            variable_naming.assert_true(
                rname.match(name) is not None,
                "variable {} should begin with a letter and be composed of "
                "letters, digits, and underscores".format(name),
            )

            # Keep track of all the attributes, we'll need to check them
            for attr in variable.ncattrs():
                if attr in ignore_attributes:
                    continue
                # Special attributes made by THREDDS
                if attr.startswith("DODS"):
                    continue
                # Ignore model produced attributes
                if attr.startswith("_Coordinate"):
                    continue
                attribute_naming.assert_true(
                    rname.match(attr) is not None,
                    "attribute {}:{} should begin with a letter and be composed of "
                    "letters, digits, and underscores".format(name, attr),
                )

        ret_val.append(variable_naming.to_result())

        for dimension in ds.dimensions:
            dimension_naming.assert_true(
                rname.match(dimension) is not None,
                "dimension {} should begin with a latter and be composed of "
                "letters, digits, and underscores".format(dimension),
            )
        ret_val.append(dimension_naming.to_result())

        for global_attr in ds.ncattrs():
            # Special attributes made by THREDDS
            if global_attr.startswith("DODS"):
                continue
            if global_attr.startswith("EXTRA_DIMENSION"):
                continue
            attribute_naming.assert_true(
                rname.match(global_attr) is not None,
                "global attribute {} should begin with a letter and be composed of "
                "letters, digits, and underscores".format(global_attr),
            )
        ret_val.append(attribute_naming.to_result())

        return ret_val

    def check_names_unique(self, ds):
        """
        Checks the variable names for uniqueness regardless of case.

        CF §2.3 names should not be distinguished purely by case, i.e., if case
        is disregarded, no two names should be the same.

        :param netCDF4.Dataset ds: An open netCDF dataset
        :rtype: compliance_checker.base.Result
        """
        fails = []
        total = len(ds.variables)
        names = defaultdict(int)

        # IMPLEMENTATION CONFORMANCE 2.3 RECOMMENDED
        for k in ds.variables:
            names[k.lower()] += 1

        fails = [
            "Variables are not case sensitive. Duplicate variables named: %s" % k
            for k, v in names.items()
            if v > 1
        ]
        return Result(
            BaseCheck.MEDIUM,
            (total - len(fails), total),
            self.section_titles["2.3"],
            msgs=fails,
        )

    def check_dimension_names(self, ds):
        """
        Checks variables contain no duplicate dimension names.

        CF §2.4 A variable may have any number of dimensions, including zero,
        and the dimensions must all have different names.

        :param netCDF4.Dataset ds: An open netCDF dataset
        :rtype: compliance_checker.base.Result
        """
        fails = []
        total = len(ds.variables)

        for k, v in ds.variables.items():
            dims = defaultdict(int)
            for d in v.dimensions:
                dims[d] += 1

            # IMPLEMENTATION CONFORMANCE 2.4 REQUIRED
            for dimension, count in dims.items():
                if count > 1:
                    fails.append(
                        "%s has two or more dimensions named %s" % (k, dimension)
                    )

        return Result(
            BaseCheck.HIGH,
            (total - len(fails), total),
            self.section_titles["2.4"],
            msgs=fails,
        )

    def check_dimension_order(self, ds):
        """
        Checks each variable's dimension order to ensure that the order is
        consistent and in order under CF §2.4

        CF §2.4 If any or all of the dimensions of a variable have the
        interpretations of "date or time" (T), "height or depth" (Z),
        "latitude" (Y), or "longitude" (X) then we recommend, those dimensions
        to appear in the relative order T, then Z, then Y, then X in the CDL
        definition corresponding to the file. All other dimensions should,
        whenever possible, be placed to the left of the spatiotemporal
        dimensions.

        :param netCDF4.Dataset ds: An open netCDF dataset
        :rtype: compliance_checker.base.Result
        """
        valid_dimension_order = TestCtx(BaseCheck.MEDIUM, self.section_titles["2.4"])
        # Build a map from coordinate variable to axis
        coord_axis_map = self._get_coord_axis_map(ds)

        # Check each variable's dimension order, excluding climatology and
        # bounds variables
        any_clim = cfutil.get_climatology_variable(ds)
        any_bounds = cfutil.get_cell_boundary_variables(ds)
        for name, variable in ds.variables.items():
            # Skip bounds/climatology variables, as they should implicitly
            # have the same order except for the bounds specific dimension.
            # This is tested later in the respective checks
            if name in any_bounds or name == any_clim:
                continue

            # Skip strings/labels
            if hasattr(variable.dtype, "char") and variable.dtype.char == "S":
                continue
            elif variable.dtype == str:
                continue

            if variable.dimensions:
                dimension_order = self._get_dimension_order(ds, name, coord_axis_map)
                valid_dimension_order.assert_true(
                    self._dims_in_order(dimension_order),
                    "{}'s spatio-temporal dimensions are not in the "
                    "recommended order T, Z, Y, X and/or further dimensions "
                    "are not located left of T, Z, Y, X. The dimensions (and "
                    "their guessed types) are {} (with U: other/unknown; L: "
                    "unlimited).".format(
                        name,
                        self._get_pretty_dimension_order_with_type(
                            ds, name, dimension_order
                        ),
                    ),
                )
        return valid_dimension_order.to_result()
<<<<<<< HEAD
        
=======

    def check_fill_value_equal_missing_value(self, ds):
        """
        If both missing_value and _FillValue be used, they should have the same value. 
        This according to CF §2.5.1 Recommendations:
        
        :param netCDF4.Dataset ds: An open netCDF dataset
        :rtype: list
        :return: List of Results
        """
        fails = []
        total = 0

        for name, variable in ds.variables.items():
            # If the variable have a defined _FillValue a defined missing_value check it.
            
            if hasattr(variable, "_FillValue") and hasattr(variable, "missing_value"):
                total = total + 1
                if variable._FillValue != variable.missing_value:
                    fails.append(
                        "For the variable {} the missing_value must be equal to the _FillValue".format(
                        variable.name
                        )
                        )             
                    
        return Result(
            BaseCheck.MEDIUM, 
            (len(fails), total),
            self.section_titles["2.5"], 
            msgs=fails,
        )
    
    def check_valid_range_or_valid_min_max_present(self,ds):
        '''
        The valid_range attribute must not be present if the valid_min
        and/or valid_max attributes are present. This according to 2.5.1 Requirements.

        :param netCDF4.Dataset ds: An open netCDF dataset
        :rtype: list
        :return: List of Results
        '''
        fails = []
        total = 0

        for name, variable in ds.variables.items():
            
            if (hasattr(variable, "valid_max") 
                and (hasattr(variable, "valid_min") 
                or hasattr(variable, "valid_range")
                )
                ):

                total = total + 1
            
                fails.append(
                    "For the variable {} the valid_range attribute must not be present "
                    "if the valid_min and/or valid_max attributes are present".format(
                    variable.name
                    )
                    )               
                    
        return Result(
            BaseCheck.MEDIUM, 
            (len(fails), total),
            self.section_titles["2.5"], 
            msgs=fails,
        )
    
>>>>>>> e67ace4c
    def check_fill_value_outside_valid_range(self, ds):
        """
        Checks each variable's _FillValue to ensure that it's in valid_range or
        between valid_min and valid_max according to CF §2.5.1

        CF §2.5.1 The _FillValue should be outside the range specified by
        valid_range (if used) for a variable.

        :param netCDF4.Dataset ds: An open netCDF dataset
        :rtype: list
        :return: List of Results
        """
        valid_fill_range = TestCtx(BaseCheck.MEDIUM, self.section_titles["2.5"])

        for name, variable in ds.variables.items():
            # If the variable doesn't have a defined _FillValue don't check it.

            if not hasattr(variable, "_FillValue"):
                continue

            fill_value = variable._FillValue

            attrs = variable.ncattrs()

            if "valid_range" in attrs:
                if isinstance(variable.valid_range, str):
                    m = "§2.5.1 Fill Values should be outside the range specified by valid_range"  # subsection message
                    valid_fill_range.assert_true(
                        False,
                        "{};\n\t{}:valid_range must be a numeric type not a string".format(
                            m, name
                        ),
                    )
                    continue
                rmin, rmax = variable.valid_range
                spec_by = "valid_range"

            elif "valid_min" in attrs and "valid_max" in attrs:
                if isinstance(variable.valid_min, str):
                    valid_fill_range.assert_true(
                        False,
                        "{}:valid_min must be a numeric type not a string".format(name),
                    )
                if isinstance(variable.valid_max, str):
                    valid_fill_range.assert_true(
                        False,
                        "{}:valid_max must be a numeric type not a string".format(name),
                    )
                if isinstance(variable.valid_min, str) or isinstance(
                    variable.valid_max, str
                ):
                    continue
                rmin = variable.valid_min
                rmax = variable.valid_max
                spec_by = "valid_min/valid_max"
            else:
                continue

            if np.isnan(fill_value):
                valid = True
            else:
                valid = fill_value < rmin or fill_value > rmax

            valid_fill_range.assert_true(
                valid,
                "{}:_FillValue ({}) should be outside the range specified by {} ({}, {})"
                "".format(name, fill_value, spec_by, rmin, rmax),
            )

        return valid_fill_range.to_result()

    def check_convention_globals(self, ds):
        """
        Check the common global attributes are strings if they exist.

        CF §2.6.2 title/history global attributes, must be strings. Do not need
        to exist.

        :param netCDF4.Dataset ds: An open netCDF dataset
        :rtype: list
        :return: List of Results
        """
        attrs = ["title", "history"]

        valid_globals = TestCtx(BaseCheck.MEDIUM, self.section_titles["2.6"])

        for attr in attrs:
            dataset_attr = getattr(ds, attr, None)
            is_string = isinstance(dataset_attr, str)
            valid_globals.assert_true(
                is_string and len(dataset_attr),
                "§2.6.2 global attribute {} should exist and be a non-empty string"  # subsection message
                "".format(attr),
            )
        return valid_globals.to_result()

    def check_convention_possibly_var_attrs(self, ds):
        """
        Check variable and global attributes are strings for recommended attributes under CF §2.6.2

        CF §2.6.2 institution, source, references, and comment, either global
        or assigned to individual variables.  When an attribute appears both
        globally and as a variable attribute, the variable's version has
        precedence.  Must be strings.

        :param netCDF4.Dataset ds: An open netCDF dataset
        :rtype: list
        :return: List of Results
        """
        # The attrs are optional and only needs to be a string and non-empty if it
        # exists.
        attrs = ["institution", "source", "references", "comment"]

        valid_attributes = TestCtx(BaseCheck.MEDIUM, self.section_titles["2.6"])

        attr_bin = set()
        # If the attribute is defined for any variable, check it and mark in
        # the set that we've seen it at least once.
        for name, variable in ds.variables.items():
            for attribute in variable.ncattrs():
                varattr = getattr(variable, attribute)
                if attribute in attrs:
                    is_string = isinstance(varattr, str)
                    valid_attributes.assert_true(
                        is_string and len(varattr) > 0,
                        "§2.6.2 {}:{} should be a non-empty string"
                        "".format(name, attribute),
                    )
                    attr_bin.add(attribute)

        # Check all the global attributes too and mark if we've seen them
        for attribute in ds.ncattrs():
            dsattr = getattr(ds, attribute)
            if attribute in attrs:
                is_string = isinstance(dsattr, str)
                valid_attributes.assert_true(
                    is_string and len(dsattr) > 0,
                    "§2.6.2 {} global attribute should be a non-empty string"
                    "".format(attribute),
                )
                attr_bin.add(attribute)
        return valid_attributes.to_result()

    ###############################################################################
    # Chapter 3: Description of the Data
    ###############################################################################

    def check_units(self, ds):
        """
        Check the units attribute for all variables to ensure they are CF
        compliant under CF §3.1

        CF §3.1 The units attribute is required for all variables that represent dimensional quantities
        (except for boundary variables defined in Section 7.1, "Cell Boundaries" and climatology variables
        defined in Section 7.4, "Climatological Statistics").

        Units are not required for dimensionless quantities. A variable with no units attribute is assumed
        to be dimensionless. However, a units attribute specifying a dimensionless unit may optionally be
        included.

        - units required
        - type must be recognized by udunits
        - if standard name specified, must be consistent with standard name table, must also be consistent with a
          specified cell_methods attribute if present

        :param netCDF4.Dataset ds: An open netCDF dataset
        :rtype: list
        :return: List of results
        """

        ret_val = []

        coordinate_variables = self._find_coord_vars(ds)
        auxiliary_coordinates = self._find_aux_coord_vars(ds)
        geophysical_variables = self._find_geophysical_vars(ds)
        modifier_variables = cfutil._find_standard_name_modifier_variables(ds)
        forecast_variables = cfutil.get_forecast_metadata_variables(ds)

        dimless_vert = {
            var.name
            for var in ds.get_variables_by_attributes(
                standard_name=lambda s: s in self.appendix_d_parametric_coords
            )
            if not hasattr(var, "units")
        }
        # check anything remaining that has units
        # unit_containing =
        unit_required_variables = (
            set(
                coordinate_variables
                + auxiliary_coordinates
                + geophysical_variables
                + forecast_variables
                + modifier_variables
            )  # standard names with modifiers require proper units, *except* for flags, where they should not be present
            - dimless_vert
        )

        for name in unit_required_variables:
            # For reduced horizontal grids, the compression index variable does
            # not require units.
            if cfutil.is_compression_coordinate(ds, name):
                continue

            variable = ds.variables[name]

            # Skip instance coordinate variables
            if getattr(variable, "cf_role", None) is not None:
                continue

            # Skip labels
            if (
                hasattr(variable.dtype, "char") and variable.dtype.char == "S"
            ) or variable.dtype == str:
                continue

            standard_name = getattr(variable, "standard_name", None)
            standard_name, standard_name_modifier = self._split_standard_name(
                standard_name
            )

            units = getattr(variable, "units", None)

            valid_units = self._check_valid_cf_units(ds, name)
            ret_val.append(valid_units)

            units_attr_is_string = TestCtx(BaseCheck.MEDIUM, self.section_titles["3.1"])

            # side effects, but better than teasing out the individual result
            if units is not None and units_attr_is_string.assert_true(
                isinstance(units, str),
                "units ({}) attribute of '{}' must be a string compatible with UDUNITS".format(
                    units, variable.name
                ),
            ):
                valid_udunits = self._check_valid_udunits(ds, name)
                ret_val.append(valid_udunits)
            ret_val.append(units_attr_is_string.to_result())

            if isinstance(standard_name, str):
                # CONFORMANCE 3.1 REQUIRED
                valid_standard_units = self._check_valid_standard_units(ds, name)
                ret_val.append(valid_standard_units)

        return ret_val

    def _check_valid_cf_units(self, ds, variable_name):
        """
        Checks that the variable contains units attribute, the attribute is a
        string and the value is not deprecated by CF

        :param netCDF4.Dataset ds: An open netCDF dataset
        :param str variable_name: Name of the variable to be checked
        :rtype:
        :return: List of results
        """

        # This list is straight from section 3
        deprecated = ["level", "layer", "sigma_level"]
        variable = ds.variables[variable_name]

        valid_units = TestCtx(BaseCheck.HIGH, self.section_titles["3.1"])
        units = getattr(variable, "units", None)
        standard_name_full = getattr(variable, "standard_name", None)
        standard_name, standard_name_modifier = self._split_standard_name(
            standard_name_full
        )
        std_name_units_dimensionless = cfutil.is_dimensionless_standard_name(
            self._std_names._root, standard_name
        )

        # 3) units are not deprecated
        valid_units.assert_true(
            units not in deprecated,
            'units for {}, "{}" are deprecated by CF 1.6'.format(variable_name, units),
        )
        # 4/5) Modifiers, if present, have the appropriate units, or none for
        #    status_flag
        if standard_name_modifier is not None:
            if standard_name_modifier not in valid_modifiers:
                # standard name modifier warning given elsewhere
                return valid_units.to_result()
            else:
                unit_type = valid_modifiers[standard_name_modifier]
        # no modifiers, just check against standard name canonical_units
        else:
            unit_type = "u"

        if unit_type == "u":
            try:
                reference = self._std_names[standard_name].canonical_units
            # if standard name isn't found, there won't be an associated units
            # but a standard name error will be raised elsewhere
            except KeyError:
                return valid_units.to_result()
        elif unit_type == "1":
            reference = "1"
        elif unit_type is None:
            valid_units.assert_true(
                units is None,
                f"units attribute for variable {variable_name} must be unset "
                "when status_flag standard name modifier is set",
            )
            return valid_units.to_result()

        # Is this even in the database? also, if there is no standard_name,
        # there's no way to know if it is dimensionless.
        should_be_dimensionless = (
            variable.dtype is str
            or (hasattr(variable.dtype, "char") and variable.dtype.char == "S")
            or std_name_units_dimensionless
            or standard_name is None
        )

        # 1) Units must exist
        valid_units.assert_true(
            should_be_dimensionless or units is not None,
            "units attribute is required for {} when variable is not a dimensionless quantity".format(
                variable_name
            ),
        )

        # Don't bother checking the rest
        if units is None and not should_be_dimensionless:
            return valid_units.to_result()
        # 2) units attribute must be a string
        valid_units.assert_true(
            should_be_dimensionless or isinstance(units, str),
            "units attribute for {} needs to be a string".format(variable_name),
        )

        try:
            units_conv = Unit(units)
        except ValueError:
            valid_units.messages.append(
                f'Unit string "{units}" is not recognized by UDUnits'
            )
            valid_units.out_of += 1
            return valid_units
        else:
            valid_units.score += 1
            valid_units.out_of += 1

        # time and forecast_reference time have special unit handling rules
        # that use time relative to a reference point, despite canonical units
        # being expressed as "s"/seconds
        if standard_name not in {"time", "forecast_reference_time"}:
            valid_units.assert_true(
                units_conv.is_convertible(Unit(reference)),
                f'Units "{units}" for variable '
                f"{variable_name} must be convertible to "
                f'canonical units "{reference}"',
            )

        return valid_units.to_result()

    def _check_valid_udunits(self, ds, variable_name):
        """
        Checks that the variable's units are contained in UDUnits

        :param netCDF4.Dataset ds: An open netCDF dataset
        :param str variable_name: Name of the variable to be checked
        """
        variable = ds.variables[variable_name]

        units = getattr(variable, "units", None)
        standard_name = getattr(variable, "standard_name", None)
        standard_name, standard_name_modifier = self._split_standard_name(standard_name)
        std_name_units_dimensionless = cfutil.is_dimensionless_standard_name(
            self._std_names._root, standard_name
        )

        # If the variable is supposed to be dimensionless, it automatically passes
        should_be_dimensionless = (
            variable.dtype is str
            or (hasattr(variable.dtype, "char") and variable.dtype.char == "S")
            or std_name_units_dimensionless
        )

        valid_udunits = TestCtx(BaseCheck.HIGH, self.section_titles["3.1"])
        are_udunits = units is not None and util.units_known(units)
        valid_udunits.assert_true(
            should_be_dimensionless or are_udunits or units is None,
            'units for {}, "{}" are not recognized by UDUNITS'.format(
                variable_name, units
            ),
        )
        return valid_udunits.to_result()

    def _check_valid_standard_units(self, ds, variable_name):
        """
        Checks that the variable's units are appropriate for the standard name
        according to the CF standard name table and coordinate sections in CF
        1.6

        :param netCDF4.Dataset ds: An open netCDF dataset
        :param str variable_name: Name of the variable to be checked
        """
        variable = ds.variables[variable_name]
        units = getattr(variable, "units", None)
        standard_name = getattr(variable, "standard_name", None)

        valid_standard_units = TestCtx(BaseCheck.HIGH, self.section_titles["3.1"])

        # If the variable is supposed to be dimensionless, it automatically passes
        std_name_units_dimensionless = cfutil.is_dimensionless_standard_name(
            self._std_names._root, standard_name
        )

        if std_name_units_dimensionless:
            return valid_standard_units.to_result()

        standard_name, standard_name_modifier = self._split_standard_name(standard_name)

        # Other standard_name modifiers have the same units as the
        # unmodified standard name or are not checked for units.

        # number_of_observations is a special case which always must be units
        # of "1"
        if standard_name_modifier == "number_of_observations":
            valid_standard_units.out_of += 1
            if units != "1":
                err_msg = (
                    f"When variable {variable_name} has a "
                    "standard name modifier of number_of_observations, "
                    "the specified units must be 1"
                )
                valid_standard_units.messages.append(err_msg)
            else:
                valid_standard_units.score += 1
            # number_of_observations should short circuit and not continue
            # on to further units checks
            return valid_standard_units.to_result()

        # This section represents the different cases where simple udunits
        # comparison isn't comprehensive enough to determine if the units are
        # appropriate under CF

        # UDUnits accepts "s" as a unit of time but it should be <unit> since <epoch>
        # TODO: forecast_reference_time.  Include upcoming merge.
        # IMPLEMENTATION CONFORMANCE 4.4 REQUIRED 1/2
        elif standard_name == "time":
            valid_standard_units.assert_true(
                util.units_convertible(units, "seconds since 1970-01-01"),
                "time must be in a valid units format <unit> since <epoch> "
                "not {}".format(units),
            )

        # UDunits can't tell the difference between east and north facing coordinates
        elif standard_name == "latitude":
            # degrees is allowed if using a transformed grid
            allowed_units = cfutil.VALID_LAT_UNITS | {"degrees"}
            valid_standard_units.assert_true(
                (units.lower() if units is not None else None) in allowed_units,
                'variables defining latitude ("{}") must use degrees_north '
                "or degrees if defining a transformed grid. Currently "
                "{}".format(variable_name, units),
            )
        # UDunits can't tell the difference between east and north facing coordinates
        elif standard_name == "longitude":
            # degrees is allowed if using a transformed grid
            allowed_units = cfutil.VALID_LON_UNITS | {"degrees"}
            valid_standard_units.assert_true(
                (units.lower() if units is not None else None) in allowed_units,
                'variables defining longitude ("{}") must use degrees_east '
                "or degrees if defining a transformed grid. Currently "
                "{}".format(variable_name, units),
            )

        return valid_standard_units.to_result()

    def check_standard_name(self, ds):
        """
        Check a variables's standard_name attribute to ensure that it meets CF
        compliance.

        CF §3.3 A standard name is associated with a variable via the attribute
        standard_name which takes a string value comprised of a standard name
        optionally followed by one or more blanks and a standard name modifier

        :param netCDF4.Dataset ds: An open netCDF dataset
        :rtype: list
        :return: List of results
        """
        ret_val = []

        coord_vars = self._find_coord_vars(ds)
        aux_coord_vars = self._find_aux_coord_vars(ds)
        axis_vars = cfutil.get_axis_variables(ds)
        flag_vars = cfutil.get_flag_variables(ds)
        geophysical_vars = self._find_geophysical_vars(ds)

        variables_requiring_standard_names = (
            coord_vars + aux_coord_vars + axis_vars + flag_vars + geophysical_vars
        )
        for name in set(variables_requiring_standard_names):
            # Compression indices used in reduced horizontal grids or
            # compression schemes do not require attributes other than compress
            if cfutil.is_compression_coordinate(ds, name):
                continue

            ncvar = ds.variables[name]

            # §9 doesn't explicitly allow instance variables as coordinates but
            # it's loosely implied. Just in case, skip it.
            if hasattr(ncvar, "cf_role"):
                continue

            # Unfortunately, §6.1 allows for string types to be listed as
            # coordinates.
            if hasattr(ncvar.dtype, "char") and ncvar.dtype.char == "S":
                continue
            elif ncvar.dtype == str:
                continue

            standard_name = getattr(ncvar, "standard_name", None)
            standard_name, standard_name_modifier = self._split_standard_name(
                standard_name
            )
            long_name = getattr(ncvar, "long_name", None)
            long_or_std_name = TestCtx(BaseCheck.HIGH, self.section_titles["3.3"])
            if long_name is not None:
                long_name_present = True
                long_or_std_name.assert_true(
                    isinstance(long_name, str),
                    "Attribute long_name for variable {} must be a string".format(name),
                )
            else:
                long_name_present = False
            # §1.3 The long_name and standard_name attributes are used to
            # describe the content of each variable. For backwards
            # compatibility with COARDS neither is required, but use of at
            # least one of them is strongly recommended.

            # If standard_name is not defined but long_name is, don't continue
            # the check for this variable
            # IMPLEMENTATION CONFORMANCE 3.3 REQUIRED 1, 2, 3 / 3
            if standard_name is not None:
                standard_name_present = True
                valid_std_name = TestCtx(BaseCheck.HIGH, self.section_titles["3.3"])
                valid_std_name.assert_true(
                    isinstance(standard_name, str),
                    "Attribute standard_name for variable {} must be a string".format(
                        name
                    ),
                )
                valid_std_name.out_of += 1
                if standard_name not in self._std_names:
                    err_msg = "standard_name {} is not defined in Standard Name Table v{}.".format(
                        standard_name or "undefined", self._std_names._version
                    )
                    close_matches = difflib.get_close_matches(
                        standard_name, self._std_names
                    )
                    if close_matches:
                        err_msg += f" Possible close match(es): {close_matches}"
                    valid_std_name.messages.append(err_msg)
                else:
                    valid_std_name.score += 1

                ret_val.append(valid_std_name.to_result())

                # 2) optional - if modifiers, should be in table
                if standard_name_modifier is not None:
                    valid_modifier = TestCtx(BaseCheck.HIGH, self.section_titles["3.3"])
                    valid_modifier.assert_true(
                        standard_name_modifier in valid_modifiers,
                        'Standard name modifier "{}" for variable {} is not a valid modifier '
                        "according to CF Appendix C".format(
                            standard_name_modifier, name
                        ),
                    )

                    ret_val.append(valid_modifier.to_result())
            else:
                standard_name_present = False

            # IMPLEMENTATION CONFORMANCE 3 RECOMMENDED
            long_or_std_name.assert_true(
                long_name_present or standard_name_present,
                "Attribute long_name or/and standard_name is highly recommended for variable {}".format(
                    name
                ),
            )
            ret_val.append(long_or_std_name.to_result())
        return ret_val

    def check_ancillary_variables(self, ds):
        """
        Checks the ancillary_variable attribute for all variables to ensure
        they are CF compliant.

        CF §3.4 It is a string attribute whose value is a blank separated list
        of variable names.  The nature of the relationship between variables
        associated via ancillary_variables must be determined by other
        attributes. The variables listed by the ancillary_variables attribute
        will often have the standard name of the variable which points to them
        including a modifier (Appendix C, Standard Name Modifiers) to indicate
        the relationship.

        :param netCDF4.Dataset ds: An open netCDF dataset
        :rtype: list
        :return: List of results
        """
        ret_val = []

        for ncvar in ds.get_variables_by_attributes(
            ancillary_variables=lambda x: x is not None
        ):
            name = ncvar.name
            valid_ancillary = TestCtx(BaseCheck.HIGH, self.section_titles["3.4"])
            ancillary_variables = ncvar.ancillary_variables

            valid_ancillary.assert_true(
                isinstance(ancillary_variables, str),
                "ancillary_variables attribute defined by {} "
                "should be string".format(name),
            )

            # Can't perform the second check if it's not a string
            if not isinstance(ancillary_variables, str):
                ret_val.append(valid_ancillary.to_result())
                continue

            for ancillary_variable in ancillary_variables.split():
                valid_ancillary.assert_true(
                    ancillary_variable in ds.variables,
                    "{} is not a variable in this dataset".format(ancillary_variable),
                )

            ret_val.append(valid_ancillary.to_result())

        return ret_val

    def check_flags(self, ds):
        """
        Check the flag_values, flag_masks and flag_meanings attributes for
        variables to ensure they are CF compliant.

        CF §3.5 The attributes flag_values, flag_masks and flag_meanings are
        intended to make variables that contain flag values self describing.
        Status codes and Boolean (binary) condition flags may be expressed with
        different combinations of flag_values and flag_masks attribute
        definitions.

        The flag_values and flag_meanings attributes describe a status flag
        consisting of mutually exclusive coded values.

        The flag_meanings attribute is a string whose value is a blank
        separated list of descriptive words or phrases, one for each flag
        value. Each word or phrase should consist of characters from the
        alphanumeric set and the following five: '_', '-', '.', '+', '@'.

        The flag_masks and flag_meanings attributes describe a number of
        independent Boolean conditions using bit field notation by setting
        unique bits in each flag_masks value.

        The flag_masks, flag_values and flag_meanings attributes, used
        together, describe a blend of independent Boolean conditions and
        enumerated status codes. A flagged condition is identified by a bitwise
        AND of the variable value and each flag_masks value; a result that
        matches the flag_values value indicates a true condition.

        :param netCDF4.Dataset ds: An open netCDF dataset
        :rtype: list
        :return: List of results
        """
        ret_val = []

        for name in cfutil.get_flag_variables(ds):
            variable = ds.variables[name]
            flag_values = getattr(variable, "flag_values", None)
            flag_masks = getattr(variable, "flag_masks", None)

            valid_flags_var = TestCtx(BaseCheck.HIGH, self.section_titles["3.5"])
            # Check that the variable defines mask or values
            valid_flags_var.assert_true(
                flag_values is not None or flag_masks is not None,
                "{} does not define either flag_masks or flag_values".format(name),
            )
            ret_val.append(valid_flags_var.to_result())

            valid_meanings = self._check_flag_meanings(ds, name)
            ret_val.append(valid_meanings)

            # check flag_values
            if flag_values is not None:
                valid_values = self._check_flag_values(ds, name)
                ret_val.append(valid_values)

            # check flag_masks
            if flag_masks is not None:
                valid_masks = self._check_flag_masks(ds, name)
                ret_val.append(valid_masks)

            if flag_values is not None and flag_masks is not None:
                vals_arr = np.array(flag_values, ndmin=1)
                masks_arr = np.array(flag_masks, ndmin=1)
                # IMPLEMENTATION CONFORMANCE 3.5 RECOMMENDED 1/1
                # If shapes aren't equal, we can't do proper elementwise
                # comparison
                if vals_arr.size != masks_arr.size:
                    allv = False
                else:
                    allv = np.all(vals_arr & masks_arr == vals_arr)

                allvr = Result(BaseCheck.MEDIUM, allv, self.section_titles["3.5"])
                if not allvr.value:
                    allvr.msgs = [
                        "flag masks and flag values for '{}' combined don't equal flag values".format(
                            name
                        )
                    ]

                ret_val.append(allvr)

        return ret_val

    def _check_flag_values(self, ds, name):
        """
        Checks a variable's flag_values attribute for compliance under CF

        - flag_values exists as an array
        - unique elements in flag_values
        - flag_values si the same dtype as the variable
        - flag_values is the same length as flag_meanings

        :param netCDF4.Dataset ds: An open netCDF dataset
        :param str name: Name of variable to check
        :rtype: compliance_checker.base.Result
        """
        variable = ds.variables[name]

        flag_values = getattr(variable, "flag_values", None)
        flag_meanings = getattr(variable, "flag_meanings", None)
        valid_values = TestCtx(BaseCheck.HIGH, self.section_titles["3.5"])

        # IMPLEMENTATION CONFORMANCE 3.5 REQUIRED 2/8
        valid_values.assert_true(
            hasattr(variable, "flag_meanings"),
            f"Variable {variable.name} must have attribute flag_meanings "
            "defined when flag_values attribute is present",
        )

        # the flag values must be independent, no repeating values
        flag_set = np.unique(flag_values)
        valid_values.assert_true(
            flag_set.size == np.array(flag_values).size,
            "{}'s flag_values must be independent and can not be repeated".format(name),
        )

        # IMPLEMENTATION CONFORMANCE 3.5 REQUIRED 1/8
        # the data type for flag_values should be the same as the variable
        valid_values.assert_true(
            variable.dtype.type == flag_values.dtype.type,
            "flag_values ({}) must be the same data type as {} ({})"
            "".format(flag_values.dtype.type, name, variable.dtype.type),
        )

        # IMPLEMENTATION CONFORMANCE 3.5 REQUIRED 4/8
        if isinstance(flag_meanings, str):
            flag_meanings = flag_meanings.split()
            valid_values.assert_true(
                len(flag_meanings) == np.array(flag_values).size,
                f"{name}'s flag_meanings and flag_values should have the same "
                "number of elements.",
            )

        return valid_values.to_result()

    def _check_flag_masks(self, ds, name):
        """
        Check a variable's flag_masks attribute for compliance under CF

        - flag_masks exists as an array
        - flag_masks is the same dtype as the variable
        - variable's dtype can support bit-field
        - flag_masks is the same length as flag_meanings

        :param netCDF4.Dataset ds: An open netCDF dataset
        :param str name: Variable name
        :rtype: compliance_checker.base.Result
        """
        variable = ds.variables[name]

        flag_masks = variable.flag_masks
        flag_meanings = getattr(variable, "flag_meanings", None)

        valid_masks = TestCtx(BaseCheck.HIGH, self.section_titles["3.5"])

        valid_masks.assert_true(
            variable.dtype.type == flag_masks.dtype.type,
            "flag_masks ({}) must be the same data type as {} ({})"
            "".format(flag_masks.dtype.type, name, variable.dtype.type),
        )

        type_ok = (
            np.issubdtype(variable.dtype, np.integer)
            or np.issubdtype(variable.dtype, "S")
            or np.issubdtype(variable.dtype, "b")
        )

        valid_masks.assert_true(
            0 not in np.array(flag_masks),
            f"flag_masks for variable {variable.name} must "
            "not contain zero as an element",
        )

        valid_masks.assert_true(
            type_ok,
            "{}'s data type must be capable of bit-field expression".format(name),
        )

        if isinstance(flag_meanings, str):
            flag_meanings = flag_meanings.split()
            valid_masks.assert_true(
                # cast to array here as single element arrays are returned as
                # scalars from netCDF4 Python
                len(flag_meanings) == np.array(flag_masks).size,
                f"{name} flag_meanings and flag_masks should have the same "
                "number of elements.",
            )

        return valid_masks.to_result()

    def _check_flag_meanings(self, ds, name):
        """
        Check a variable's flag_meanings attribute for compliance under CF

        - flag_meanings exists
        - flag_meanings is a string
        - flag_meanings elements are valid strings

        :param netCDF4.Dataset ds: An open netCDF dataset
        :param str name: Variable name
        :rtype: compliance_checker.base.Result
        """
        variable = ds.variables[name]
        flag_meanings = getattr(variable, "flag_meanings", None)
        valid_meanings = TestCtx(BaseCheck.HIGH, self.section_titles["3.5"])

        valid_meanings.assert_true(
            flag_meanings is not None,
            "{}'s flag_meanings attribute is required for flag variables".format(name),
        )

        valid_meanings.assert_true(
            isinstance(flag_meanings, str),
            "{}'s flag_meanings attribute must be a string".format(name),
        )

        # We can't perform any additional checks if it's not a string
        if not isinstance(flag_meanings, str):
            return valid_meanings.to_result()

        valid_meanings.assert_true(
            len(flag_meanings) > 0, "{}'s flag_meanings can't be empty".format(name)
        )

        # IMPLEMENTATION CONFORMANCE REQUIRED 3.5 3/8
        flag_regx = regex.compile(r"^[0-9A-Za-z_\-.+@]+$")
        meanings = flag_meanings.split()
        for meaning in meanings:
            if flag_regx.match(meaning) is None:
                valid_meanings.assert_true(
                    False,
                    "{}'s flag_meanings attribute defined an illegal flag meaning ".format(
                        name
                    )
                    + "{}".format(meaning),
                )
        return valid_meanings.to_result()

    ###############################################################################
    # Chapter 4: Coordinate Types
    ###############################################################################

    def check_coordinate_types(self, ds):
        """
        Check the axis attribute of coordinate variables

        CF §4 The attribute axis may be attached to a coordinate variable and
        given one of the values X, Y, Z or T which stand for a longitude,
        latitude, vertical, or time axis respectively. Alternatively the
        standard_name attribute may be used for direct identification.

        :param netCDF4.Dataset ds: An open netCDF dataset
        :rtype: list
        :return: List of results
        """
        ret_val = []

        for variable in ds.get_variables_by_attributes(axis=lambda x: x is not None):
            name = variable.name
            # Coordinate compressions should not be checked as a valid
            # coordinate, which they are not. They are a mechanism to project
            # an array of indices onto a 2-d grid containing valid coordinates.
            if cfutil.is_compression_coordinate(ds, name):
                continue

            variable = ds.variables[name]
            # Even though it's not allowed in CF 1.6, it is allowed in CF 1.7
            # and we see people do it, often.
            if hasattr(variable, "cf_role"):
                continue

            # §6.1 allows for labels to be referenced as auxiliary coordinate
            # variables, which should not be checked like the rest of the
            # coordinates.
            if hasattr(variable.dtype, "char") and variable.dtype.char == "S":
                continue
            elif variable.dtype == str:
                continue

            axis = getattr(variable, "axis", None)

            if axis is not None:
                valid_axis = self._check_axis(ds, name)
                ret_val.append(valid_axis)

        return ret_val

    def _check_axis(self, ds, name):
        """
        Checks that the axis attribute is a string and an allowed value, namely
        one of 'T', 'X', 'Y', or 'Z'.

        :param netCDF4.Dataset ds: An open netCDF dataset
        :param str name: Name of the variable
        :rtype: compliance_checker.base.Result
        """
        allowed_axis = ["T", "X", "Y", "Z"]
        variable = ds.variables[name]
        axis = variable.axis

        valid_axis = TestCtx(BaseCheck.HIGH, self.section_titles["4"])
        axis_is_string = (isinstance(axis, str),)
        valid_axis.assert_true(
            axis_is_string and len(axis) > 0,
            "{}'s axis attribute must be a non-empty string".format(name),
        )

        # If axis isn't a string we can't continue any checks
        if not axis_is_string or len(axis) == 0:
            return valid_axis.to_result()

        valid_axis.assert_true(
            axis in allowed_axis,
            "{}'s axis attribute must be T, X, Y, or Z, ".format(name)
            + "currently {}".format(axis),
        )

        return valid_axis.to_result()

    def check_latitude(self, ds):
        """
        Check variable(s) that define latitude and are defined correctly according to CF.

        CF §4.1 Variables representing latitude must always explicitly include
        the units attribute; there is no default value.  The recommended unit
        of latitude is degrees_north. Also acceptable are degree_north,
        degree_N, degrees_N, degreeN, and degreesN.

        Optionally, the latitude type may be indicated additionally by
        providing the standard_name attribute with the value latitude, and/or
        the axis attribute with the value Y.

        - Four checks per latitude variable
        - (H) latitude has units attribute
        - (M) latitude has an allowed units attribute
        - (L) latitude uses degrees_north (if not in rotated pole)
        - (M) latitude defines either standard_name or axis

        :param netCDF4.Dataset ds: An open netCDF dataset
        :rtype: list
        :return: List of results
        """
        ret_val = []

        allowed_lat_units = [
            "degrees_north",
            "degree_north",
            "degree_n",
            "degrees_n",
            "degreen",
            "degreesn",
        ]

        # Determine the grid mappings in this dataset
        grid_mapping = []
        grid_mapping_variables = cfutil.get_grid_mapping_variables(ds)
        for name in grid_mapping_variables:
            variable = ds.variables[name]
            grid_mapping_name = getattr(variable, "grid_mapping_name", None)
            if grid_mapping_name:
                grid_mapping.append(grid_mapping_name)

        latitude_variables = cfutil.get_latitude_variables(ds)
        for latitude in latitude_variables:
            variable = ds.variables[latitude]
            units = getattr(variable, "units", None)
            units_is_string = isinstance(units, str)
            standard_name = getattr(variable, "standard_name", None)
            axis = getattr(variable, "axis", None)

            # Check that latitude defines units
            valid_latitude = TestCtx(BaseCheck.HIGH, self.section_titles["4.1"])
            valid_latitude.assert_true(
                units is not None,
                "latitude variable '{}' must define units".format(latitude),
            )
            ret_val.append(valid_latitude.to_result())

            # Check that latitude uses allowed units
            allowed_units = TestCtx(BaseCheck.MEDIUM, self.section_titles["4.1"])
            if standard_name == "grid_latitude":
                e_n_units = cfutil.VALID_LAT_UNITS | cfutil.VALID_LON_UNITS
                # check that the units aren't in east and north degrees units,
                # but are convertible to angular units
                allowed_units.assert_true(
                    units not in e_n_units and Unit(units) == Unit("degree"),
                    "Grid latitude variable '{}' should use degree equivalent units without east or north components. "
                    "Current units are {}".format(latitude, units),
                )
            else:
                allowed_units.assert_true(
                    units_is_string and units.lower() in allowed_lat_units,
                    "latitude variable '{}' should define valid units for latitude"
                    "".format(latitude),
                )
            ret_val.append(allowed_units.to_result())

            # Check that latitude uses degrees_north
            if standard_name == "latitude" and units != "degrees_north":
                # This is only a recommendation and we won't penalize but we
                # will include a recommended action.
                msg = (
                    "CF recommends latitude variable '{}' to use units degrees_north"
                    "".format(latitude)
                )
                recommended_units = Result(
                    BaseCheck.LOW, (1, 1), self.section_titles["4.1"], [msg]
                )
                ret_val.append(recommended_units)

            y_variables = ds.get_variables_by_attributes(axis="Y")
            # Check that latitude defines either standard_name or axis
            definition = TestCtx(BaseCheck.MEDIUM, self.section_titles["4.1"])
            definition.assert_true(
                standard_name == "latitude" or axis == "Y" or y_variables != [],
                "latitude variable '{}' should define standard_name='latitude' or axis='Y'"
                "".format(latitude),
            )
            ret_val.append(definition.to_result())

        return ret_val

    def check_longitude(self, ds):
        """
        Check variable(s) that define longitude and are defined correctly according to CF.

        CF §4.2 Variables representing longitude must always explicitly include
        the units attribute; there is no default value.  The recommended unit
        of longitude is degrees_east. Also acceptable are degree_east,
        degree_E, degrees_E, degreeE, and degreesE.

        Optionally, the longitude type may be indicated additionally by
        providing the standard_name attribute with the value longitude, and/or
        the axis attribute with the value X.

        - Four checks per longitude variable
        - (H) longitude has units attribute
        - (M) longitude has an allowed units attribute
        - (L) longitude uses degrees_east (if not in rotated pole)
        - (M) longitude defines either standard_name or axis

        :param netCDF4.Dataset ds: An open netCDF dataset
        :rtype: list
        :return: List of results
        """

        # TODO we already have a check_latitude... I'm sure we can make DRYer

        ret_val = []
        allowed_lon_units = [
            "degrees_east",
            "degree_east",
            "degree_e",
            "degrees_e",
            "degreee",
            "degreese",
        ]

        # Determine the grid mappings in this dataset
        grid_mapping = []
        grid_mapping_variables = cfutil.get_grid_mapping_variables(ds)
        for name in grid_mapping_variables:
            variable = ds.variables[name]
            grid_mapping_name = getattr(variable, "grid_mapping_name", None)
            if grid_mapping_name:
                grid_mapping.append(grid_mapping_name)

        longitude_variables = cfutil.get_longitude_variables(ds)
        for longitude in longitude_variables:
            variable = ds.variables[longitude]
            units = getattr(variable, "units", None)
            units_is_string = isinstance(units, str)
            standard_name = getattr(variable, "standard_name", None)
            axis = getattr(variable, "axis", None)

            # NOTE see docstring--should below be 4.1 or 4.2?
            # Check that longitude defines units
            valid_longitude = TestCtx(BaseCheck.HIGH, self.section_titles["4.2"])
            valid_longitude.assert_true(
                units is not None,
                "longitude variable '{}' must define units".format(longitude),
            )
            ret_val.append(valid_longitude.to_result())

            # Check that longitude uses allowed units
            allowed_units = TestCtx(BaseCheck.MEDIUM, self.section_titles["4.2"])
            if standard_name == "grid_longitude":
                e_n_units = cfutil.VALID_LAT_UNITS | cfutil.VALID_LON_UNITS
                # check that the units aren't in east and north degrees units,
                # but are convertible to angular units
                allowed_units.assert_true(
                    units not in e_n_units and Unit(units) == Unit("degree"),
                    "Grid longitude variable '{}' should use degree equivalent units without east or north components. "
                    "Current units are {}".format(longitude, units),
                )
            else:
                allowed_units.assert_true(
                    units_is_string and units.lower() in allowed_lon_units,
                    "longitude variable '{}' should define valid units for longitude"
                    "".format(longitude),
                )
            ret_val.append(allowed_units.to_result())

            # Check that longitude uses degrees_east
            if standard_name == "longitude" and units != "degrees_east":
                # This is only a recommendation and we won't penalize but we
                # will include a recommended action.
                msg = (
                    "CF recommends longitude variable '{}' to use units degrees_east"
                    "".format(longitude)
                )
                recommended_units = Result(
                    BaseCheck.LOW, (1, 1), self.section_titles["4.2"], [msg]
                )
                ret_val.append(recommended_units)

            x_variables = ds.get_variables_by_attributes(axis="X")
            # Check that longitude defines either standard_name or axis
            definition = TestCtx(BaseCheck.MEDIUM, self.section_titles["4.2"])
            definition.assert_true(
                standard_name == "longitude" or axis == "X" or x_variables != [],
                "longitude variable '{}' should define standard_name='longitude' or axis='X'"
                "".format(longitude),
            )
            ret_val.append(definition.to_result())

        return ret_val

    def check_dimensional_vertical_coordinate(
        self, ds, dimless_vertical_coordinates=dimless_vertical_coordinates_1_6
    ):
        """
        Check units for variables defining vertical position are valid under
        CF.

        CF §4.3.1 The units attribute for dimensional coordinates will be a string
        formatted as per the udunits.dat file.

        The acceptable units for vertical (depth or height) coordinate variables
        are:
        - units of pressure as listed in the file udunits.dat. For vertical axes
          the most commonly used of these include include bar, millibar,
          decibar, atmosphere (atm), pascal (Pa), and hPa.
        - units of length as listed in the file udunits.dat. For vertical axes
          the most commonly used of these include meter (metre, m), and
          kilometer (km).
        - other units listed in the file udunits.dat that may under certain
          circumstances reference vertical position such as units of density or
          temperature.

        Plural forms are also acceptable.

        :param netCDF4.Dataset ds: An open netCDF dataset
        :rtype: list
        :return: List of results
        """
        ret_val = []
        z_variables = cfutil.get_z_variables(ds)
        # dimless_standard_names = [name for name, regx in dimless_vertical_coordinates]
        for name in z_variables:
            variable = ds.variables[name]
            standard_name = getattr(variable, "standard_name", None)
            units = getattr(variable, "units", None)
            positive = getattr(variable, "positive", None)
            # Skip the variable if it's dimensionless
            if (
                hasattr(variable, "formula_terms")
                or standard_name in dimless_vertical_coordinates
            ):
                continue

            valid_vertical_coord = TestCtx(BaseCheck.HIGH, self.section_titles["4.3"])
            valid_vertical_coord.assert_true(
                isinstance(units, str) and units,
                "§4.3.1 {}'s units must be defined for vertical coordinates, "
                "there is no default".format(name),
            )

            if not util.units_convertible("bar", units):
                valid_vertical_coord.assert_true(
                    positive in ("up", "down"),
                    "{}: vertical coordinates not defining pressure must include "
                    "a positive attribute that is either 'up' or 'down'".format(name),
                )

            # _check_valid_standard_units, part of the Chapter 3 checks,
            # already verifies that this coordinate has valid units

            ret_val.append(valid_vertical_coord.to_result())

        return ret_val

    def _check_dimensionless_vertical_coordinate_1_6(
        self, ds, vname, deprecated_units, ret_val, dim_vert_coords_dict
    ):
        """
        Check that a dimensionless vertical coordinate variable is valid under
        CF-1.6.

        :param netCDF4.Dataset ds: open netCDF4 dataset
        :param str name: variable name
        :param list ret_val: array to append Results to
        :rtype None
        """
        variable = ds.variables[vname]
        standard_name = getattr(variable, "standard_name", None)
        units = getattr(variable, "units", None)
        formula_terms = getattr(variable, "formula_terms", None)
        # Skip the variable if it's dimensional
        if formula_terms is None and standard_name not in dim_vert_coords_dict:
            return

        is_not_deprecated = TestCtx(BaseCheck.LOW, self.section_titles["4.3"])

        is_not_deprecated.assert_true(
            units not in deprecated_units,
            "§4.3.2: units are deprecated by CF in variable {}: {}"
            "".format(vname, units),
        )

        # check the vertical coordinates
        ret_val.append(is_not_deprecated.to_result())
        ret_val.append(self._check_formula_terms(ds, vname, dim_vert_coords_dict))

    def check_dimensionless_vertical_coordinates(self, ds):
        """
        Check the validity of dimensionless coordinates under CF

        CF §4.3.2 The units attribute is not required for dimensionless
        coordinates.

        The standard_name attribute associates a coordinate with its definition
        from Appendix D, Dimensionless Vertical Coordinates. The definition
        provides a mapping between the dimensionless coordinate values and
        dimensional values that can positively and uniquely indicate the
        location of the data.

        A new attribute, formula_terms, is used to associate terms in the
        definitions with variables in a netCDF file.  To maintain backwards
        compatibility with COARDS the use of these attributes is not required,
        but is strongly recommended.

        :param netCDF4.Dataset ds: An open netCDF dataset
        :rtype: list
        :return: List of results
        """
        ret_val = []

        deprecated_units = ["level", "layer", "sigma_level"]

        ret_val.extend(
            self._check_dimensionless_vertical_coordinates(
                ds,
                deprecated_units,
                self._check_dimensionless_vertical_coordinate_1_6,
                dimless_vertical_coordinates_1_6,
            )
        )

        return ret_val

    def check_time_coordinate(self, ds):
        """
        Check variables defining time are valid under CF

        CF §4.4 Variables representing time must always explicitly include the
        units attribute; there is no default value.

        The units attribute takes a string value formatted as per the
        recommendations in the Udunits package.

        The acceptable units for time are listed in the udunits.dat file. The
        most commonly used of these strings (and their abbreviations) includes
        day (d), hour (hr, h), minute (min) and second (sec, s). Plural forms
        are also acceptable. The reference time string (appearing after the
        identifier since) may include date alone; date and time; or date, time,
        and time zone. The reference time is required. A reference time in year
        0 has a special meaning (see Section 7.4, "Climatological Statistics").

        Recommend that the unit year be used with caution. It is not a calendar
        year.  For similar reasons the unit month should also be used with
        caution.

        A time coordinate is identifiable from its units string alone.
        Optionally, the time coordinate may be indicated additionally by
        providing the standard_name attribute with an appropriate value, and/or
        the axis attribute with the value T.

        :param netCDF4.Dataset ds: An open netCDF dataset
        :rtype: list
        :return: List of results
        """

        ret_val = []
        for name in cfutil.get_time_variables(ds):
            variable = ds.variables[name]
            # Has units
            has_units = hasattr(variable, "units")
            if not has_units:
                result = Result(
                    BaseCheck.HIGH,
                    False,
                    self.section_titles["4.4"],
                    ["%s does not have units" % name],
                )
                ret_val.append(result)
                continue
            # Correct and identifiable units
            # TODO: year zero climatological time warning
            result = Result(BaseCheck.HIGH, True, self.section_titles["4.4"])
            ret_val.append(result)
            correct_units = util.units_temporal(variable.units)
            reasoning = None
            if not correct_units:
                reasoning = ["%s does not have correct time units" % name]
            result = Result(
                BaseCheck.HIGH, correct_units, self.section_titles["4.4"], reasoning
            )
            ret_val.append(result)

        return ret_val

    def check_calendar(self, ds):
        """
        Check the calendar attribute for variables defining time and ensure it
        is a valid calendar prescribed by CF.

        CF §4.4.1 In order to calculate a new date and time given a base date, base
        time and a time increment one must know what calendar to use.

        The values currently defined for calendar are:
        - gregorian or standard
        - proleptic_gregorian
        - noleap or 365_day
        - all_leap or 366_day
        - 360_day
        - julian
        - none

        The calendar attribute may be set to none in climate experiments that
        simulate a fixed time of year.
        The time of year is indicated by the date in the reference time of the
        units attribute.

        If none of the calendars defined above applies, a non-standard calendar
        can be defined. The lengths of each month are explicitly defined with
        the month_lengths attribute of the time axis.

        If leap years are included, then two other attributes of the time axis
        should also be defined:

        leap_year, leap_month

        The calendar attribute is not required when a non-standard calendar is
        being used. It is sufficient to define the calendar using the
        month_lengths attribute, along with leap_year, and leap_month as
        appropriate. However, the calendar attribute is allowed to take
        non-standard values and in that case defining the non-standard calendar
        using the appropriate attributes is required.

        :param netCDF4.Dataset ds: An open netCDF dataset
        :rtype: list
        :return: List of results
        """
        valid_calendars = {
            "gregorian",
            "standard",
            "proleptic_gregorian",
            "noleap",
            "365_day",
            "all_leap",
            "366_day",
            "360_day",
            "julian",
            "none",
        }

        ret_val = []

        # if has a calendar, check that it is within the valid values
        # otherwise no calendar is valid
        for time_var in ds.get_variables_by_attributes(
            calendar=lambda c: c is not None
        ):
            reasoning = None
            standard_calendar = time_var.calendar in valid_calendars

            # if a nonstandard calendar, then leap_years and leap_months must
            # must be present
            if not standard_calendar:
                result = self._check_leap_time(time_var)
            # passes if the calendar is valid, otherwise notify of invalid
            # calendar
            else:
                result = Result(
                    BaseCheck.LOW, True, self.section_titles["4.4"], reasoning
                )

            ret_val.append(result)

        return ret_val

    def _check_leap_time(self, time_variable):
        """
        Helper method to handle checking custom calendar leap time specifiations
        """
        leap_time = TestCtx(BaseCheck.HIGH, self.section_titles["4.4"])
        leap_time.out_of = 1
        # IMPLEMENTATION CONFORMANCE 4.4.1 REQUIRED 2, 3 / 5
        if not hasattr(time_variable, "month_lengths") or not (
            hasattr(time_variable.month_lengths, "dtype")
            and np.issubdtype(time_variable.month_lengths.dtype, np.integer)
            and time_variable.month_lengths.size == 12
        ):
            leap_time.messages.append(
                f"For nonstandard calendar on variable {time_variable.name}, "
                "attribute month_lengths must be supplied as a 12-element "
                "integer array"
            )
            return leap_time.to_result()
        # If leap years are included, then attributes leap_month and
        # leap_year must be included.
        has_leap_year = hasattr(time_variable, "leap_year")
        # IMPLEMENTATION CONFORMANCE 4.4.1 REQUIRED 4,5/5
        if hasattr(time_variable, "leap_month"):
            leap_time.assert_true(
                (
                    np.isscalar(time_variable.leap_month)
                    and hasattr(time_variable.leap_month, "dtype")
                    and np.issubdtype(time_variable.leap_month.dtype, np.integer)
                    and 1 <= time_variable.leap_month <= 12
                ),
                "When attribute leap_month is supplied for variable "
                f"{time_variable.name}, the value must be a scalar integer "
                "between 1 and 12",
            )
            # IMPLEMENTATION CONFORMANCE 4.4.1 RECOMMENDED 1/2
            if not has_leap_year:
                leap_time.out_of += 1
                fail_message = (
                    f"For time variable {time_variable.name}, "
                    "attribute leap_year must be present if "
                    "leap_month attribute is defined"
                )
                leap_time.messages.append(fail_message)

        # IMPLEMENTATION CONFORMANCE 4.4.1 REQUIRED 5/5
        if has_leap_year:
            leap_time.assert_true(
                np.isscalar(time_variable.leap_year)
                and hasattr(time_variable.leap_year, "dtype"),
                "When attribute leap_year is supplied for variable "
                f"{time_variable.name}, the value must be a scalar "
                "integer",
            )
        return leap_time.to_result()

    ###############################################################################
    # Chapter 5: Coordinate Systems
    ###############################################################################

    def check_aux_coordinates(self, ds):
        """
        Chapter 5 paragraph 3

        The dimensions of an auxiliary coordinate variable must be a subset of
        the dimensions of the variable with which the coordinate is associated,
        with two exceptions. First, string-valued coordinates (Section 6.1,
        "Labels") have a dimension for maximum string length. Second, in the
        ragged array representations of data (Chapter 9, Discrete Sampling
        Geometries), special methods are needed to connect the data and
        coordinates.

        :param netCDF4.Dataset ds: An open netCDF dataset
        :rtype: list
        :return: List of results
        """

        ret_val = []

        # for contiguous ragged array/indexed ragged array representations,
        # coordinates are not required to adhere to the same principles;
        # these representaitions can be identified by two attributes:

        # required for contiguous
        count_vars = ds.get_variables_by_attributes(
            sample_dimension=lambda x: x is not None
        )

        # required for indexed
        index_vars = ds.get_variables_by_attributes(
            instance_dimension=lambda x: x is not None
        )

        # if these attributes exist, we don't need to test
        # the coordinates
        if count_vars or index_vars:
            return ret_val

        geophysical_variables = self._find_geophysical_vars(ds)
        for name in geophysical_variables:
            variable = ds.variables[name]
            coordinates = getattr(variable, "coordinates", None)
            # We use a set so we can assert
            dim_set = set(variable.dimensions)
            # No auxiliary coordinates, no check
            if not isinstance(coordinates, str) or coordinates == "":
                continue

            valid_aux_coords = TestCtx(BaseCheck.HIGH, self.section_titles["5"])

            for aux_coord in coordinates.split():
                valid_aux_coords.assert_true(
                    aux_coord in ds.variables,
                    "{}'s auxiliary coordinate specified by the coordinates attribute, {}, "
                    "is not a variable in this dataset"
                    "".format(name, aux_coord),
                )
                if aux_coord not in ds.variables:
                    continue

                # TODO CONFORMANCE: Partial implementation of labels
                # §6.1 Allows for "labels" to be referenced as coordinates
                if (
                    hasattr(ds.variables[aux_coord].dtype, "char")
                    and ds.variables[aux_coord].dtype.char == "S"
                ):
                    continue
                elif ds.variables[aux_coord].dtype == str:
                    continue

                aux_coord_dims = set(ds.variables[aux_coord].dimensions)
                valid_aux_coords.assert_true(
                    aux_coord_dims.issubset(dim_set),
                    "dimensions for auxiliary coordinate variable {} ({}) "
                    "are not a subset of dimensions for variable {} ({})"
                    "".format(
                        aux_coord, ", ".join(aux_coord_dims), name, ", ".join(dim_set)
                    ),
                )
            ret_val.append(valid_aux_coords.to_result())
        return ret_val

    def check_duplicate_axis(self, ds):
        """
        Checks that no variable contains two coordinates defining the same

        Chapter 5 paragraph 6

        If an axis attribute is attached to an auxiliary coordinate variable,
        it can be used by applications in the same way the `axis` attribute
        attached to a coordinate variable is used. However, it is not
        permissible for a [geophysical variable] to have both a coordinate
        variable and an auxiliary coordinate variable, or more than one of
        either type of variable, having an `axis` attribute with any given
        value e.g. there must be no more than one axis attribute for X for any
        [geophysical variable].

        :param netCDF4.Dataset ds: An open netCDF dataset
        :rtype: compliance_checker.base.Result
        :return: List of results
        """

        ret_val = []
        geophysical_variables = self._find_geophysical_vars(ds)
        for name in geophysical_variables:
            no_duplicates = TestCtx(BaseCheck.HIGH, self.section_titles["5"])
            axis_map = cfutil.get_axis_map(ds, name)
            # For every coordinate associated with this variable, keep track of
            # which coordinates define an axis and assert that there are no
            # duplicate axis attributes defined in the set of associated
            # coordinates. axis_map includes coordinates that don't actually have
            # an axis attribute, so we need to ignore those here.
            for axis, coords in axis_map.items():
                coords = [c for c in coords if hasattr(ds.variables[c], "axis")]
                no_duplicates.assert_true(
                    len(coords) <= 1,
                    "'{}' has duplicate axis {} defined by [{}]".format(
                        name, axis, ", ".join(sorted(coords))
                    ),
                )

            ret_val.append(no_duplicates.to_result())

        return ret_val

    def check_multi_dimensional_coords(self, ds):
        """
        Checks that no multidimensional coordinate shares a name with its
        dimensions.

        Chapter 5 paragraph 4

        We recommend that the name of a [multidimensional coordinate] should
        not match the name of any of its dimensions.

        :param netCDF4.Dataset ds: An open netCDF dataset
        :rtype: list
        :return: List of results
        """
        ret_val = []

        # This can only apply to auxiliary coordinate variables
        for coord in self._find_aux_coord_vars(ds):
            variable = ds.variables[coord]
            if variable.ndim < 2:
                continue
            not_matching = TestCtx(BaseCheck.MEDIUM, self.section_titles["5"])

            not_matching.assert_true(
                coord not in variable.dimensions,
                "{} shares the same name as one of its dimensions" "".format(coord),
            )
            ret_val.append(not_matching.to_result())

        return ret_val

    # NOTE **********
    # IS THIS EVEN NEEDED ANYMORE?
    # ***************
    def check_grid_coordinates(self, ds):
        # def _check_grid_coordinates(self, ds):
        """
        5.6 When the coordinate variables for a horizontal grid are not
        longitude and latitude, it is required that the true latitude and
        longitude coordinates be supplied via the coordinates attribute.

        :param netCDF4.Dataset ds: An open netCDF dataset
        :rtype: list
        :return: List of results
        """
        ret_val = []
        latitudes = cfutil.get_true_latitude_variables(ds)
        longitudes = cfutil.get_true_longitude_variables(ds)

        check_featues = [
            "2d-regular-grid",
            "2d-static-grid",
            "3d-regular-grid",
            "3d-static-grid",
            "mapped-grid",
            "reduced-grid",
        ]

        # This one is tricky because there's a very subtle difference between
        # latitude as defined in Chapter 4 and "true" latitude as defined in
        # chapter 5.

        # For each geophysical variable that defines a grid, assert it is
        # associated with a true latitude or longitude coordinate.

        for variable in self._find_geophysical_vars(ds):
            # We use a set so we can do set-wise comparisons with coordinate
            # dimensions
            dimensions = set(ds.variables[variable].dimensions)
            # If it's not a grid, skip it
            if cfutil.guess_feature_type(ds, variable) not in check_featues:
                continue
            has_coords = TestCtx(BaseCheck.HIGH, self.section_titles["5.6"])

            # axis_map is a defaultdict(list) mapping the axis to a list of
            # coordinate names. For example:
            # {'X': ['lon'], 'Y':['lat'], 'Z':['lev']}
            # The mapping comes from the dimensions of the variable and the
            # contents of the `coordinates` attribute only.
            axis_map = cfutil.get_axis_map(ds, variable)

            msg = (
                '{}\'s coordinate variable "{}" is not one of the variables identifying true '
                + "latitude/longitude and its dimensions are not a subset of {}'s dimensions"
            )

            alt = (
                "{} has no coordinate associated with a variable identified as true latitude/longitude; "
                + "its coordinate variable should also share a subset of {}'s dimensions"
            )

            # Make sure we can find latitude and its dimensions are a subset
            _lat = None
            found_lat = False
            for lat in axis_map["Y"]:
                _lat = lat
                is_subset_dims = set(ds.variables[lat].dimensions).issubset(dimensions)

                if is_subset_dims and lat in latitudes:
                    found_lat = True
                    break
            if _lat:
                has_coords.assert_true(found_lat, msg.format(variable, _lat, variable))
            else:
                has_coords.assert_true(found_lat, alt.format(variable, variable))

            # Make sure we can find longitude and its dimensions are a subset
            _lon = None
            found_lon = False
            for lon in axis_map["X"]:
                _lon = lon
                is_subset_dims = set(ds.variables[lon].dimensions).issubset(dimensions)

                if is_subset_dims and lon in longitudes:
                    found_lon = True
                    break
            if _lon:
                has_coords.assert_true(found_lon, msg.format(variable, _lon, variable))
            else:
                has_coords.assert_true(found_lon, alt.format(variable, variable))

            ret_val.append(has_coords.to_result())
        return ret_val

    def check_reduced_horizontal_grid(self, ds):
        """
        5.3 A "reduced" longitude-latitude grid is one in which the points are
        arranged along constant latitude lines with the number of points on a
        latitude line decreasing toward the poles.

        Recommend that this type of gridded data be stored using the compression
        scheme described in Section 8.2, "Compression by Gathering". The
        compressed latitude and longitude auxiliary coordinate variables are
        identified by the coordinates attribute.

        :param netCDF4.Dataset ds: An open netCDF dataset
        :rtype: list
        :return: List of results
        """
        ret_val = []
        # Create a set of coordinate variables defining `compress`
        lats = set(cfutil.get_latitude_variables(ds))
        lons = set(cfutil.get_longitude_variables(ds))

        for name in self._find_geophysical_vars(ds):
            coords = getattr(ds.variables[name], "coordinates", None)
            axis_map = cfutil.get_axis_map(ds, name)
            # If this variable has no coordinate that defines compression
            if "C" not in axis_map:
                continue

            valid_rgrid = TestCtx(BaseCheck.HIGH, self.section_titles["5.3"])
            # Make sure reduced grid features define coordinates
            valid_rgrid.assert_true(
                isinstance(coords, str) and coords,
                "reduced grid feature {} must define coordinates attribute"
                "".format(name),
            )
            # We can't check anything else if there are no defined coordinates
            if not isinstance(coords, str) and coords:
                continue

            coord_set = set(coords.split())

            # Make sure it's associated with valid lat and valid lon
            valid_rgrid.assert_true(
                len(coord_set.intersection(lons)) > 0,
                "{} must be associated with a valid longitude coordinate".format(name),
            )
            valid_rgrid.assert_true(
                len(coord_set.intersection(lats)) > 0,
                "{} must be associated with a valid latitude coordinate".format(name),
            )
            valid_rgrid.assert_true(
                len(axis_map["C"]) == 1,
                "{} can not be associated with more than one compressed coordinates: "
                "({})".format(name, ", ".join(axis_map["C"])),
            )

            for compressed_coord in axis_map["C"]:
                coord = ds.variables[compressed_coord]
                compress = getattr(coord, "compress", None)
                valid_rgrid.assert_true(
                    isinstance(compress, str) and compress,
                    "compress attribute for compression coordinate {} must be a non-empty string"
                    "".format(compressed_coord),
                )
                if not isinstance(compress, str):
                    continue
                for dim in compress.split():
                    valid_rgrid.assert_true(
                        dim in ds.dimensions,
                        "dimension {} referenced by {}:compress must exist"
                        "".format(dim, compressed_coord),
                    )
            ret_val.append(valid_rgrid.to_result())

        return ret_val

    def _check_grid_mapping_attr_condition(self, attr, attr_name):
        """
        Evaluate a condition (or series of conditions) for a particular
        attribute. Implementation for CF-1.6.

        :param attr: attribute to teset condition for
        :param str attr_name: name of the attribute
        :rtype tuple
        :return two-tuple of (bool, str)
        """

        if attr_name == "latitude_of_projection_origin":
            return self._evaluate_latitude_of_projection_origin(attr)

        elif attr_name == "longitude_of_projection_origin":
            return self._evaluate_longitude_of_projection_origin(attr)

        elif attr_name == "longitude_of_central_meridian":
            return self._evaluate_longitude_of_central_meridian(attr)

        elif attr_name == "longitude_of_prime_meridian":
            return self._evaluate_longitude_of_prime_meridian(attr)

        elif attr_name == "scale_factor_at_central_meridian":
            return self._evaluate_scale_factor_at_central_meridian(attr)

        elif attr_name == "scale_factor_at_projection_origin":
            return self._evaluate_scale_factor_at_projection_origin(attr)

        elif attr_name == "standard_parallel":
            return self._evaluate_standard_parallel(attr)

        elif attr_name == "straight_vertical_longitude_from_pole":
            return self._evaluate_straight_vertical_longitude_from_pole(attr)

        else:
            raise NotImplementedError(
                "Evaluation for {} not yet implemented".format(attr_name)
            )

    def _evaluate_latitude_of_projection_origin(self, val):
        """
        Evaluate the condition for `latitude_of_projection_origin` attribute.
        Return result. Value must be -90 <= x <= 90.

        :param val: value to be tested
        :rtype tuple
        :return two-tuple (bool, msg)
        """

        return (
            (val >= -90.0) and (val <= 90.0),
            "latitude_of_projection_origin must satisfy (-90 <= x <= 90)",
        )

    def _evaluate_longitude_of_projection_origin(self, val):
        """
        Evaluate the condition for `longitude_of_projection_origin` attribute.
        Return result.

        :param val: value to be tested
        :rtype tuple
        :return two-tuple (bool, msg)
        """

        return (
            (val >= -180.0) and (val <= 180.0),
            "longitude_of_projection_origin must satisfy (-180 <= x <= 180)",
        )

    def _evaluate_longitude_of_central_meridian(self, val):
        """
        Evaluate the condition for `longitude_of_central_meridian` attribute.
        Return result.

        :param val: value to be tested
        :rtype tuple
        :return two-tuple (bool, msg)
        """

        return (
            (val >= -180.0) and (val <= 180.0),
            "longitude_of_central_meridian must satisfy (-180 <= x <= 180)",
        )

    def _evaluate_longitude_of_prime_meridian(self, val):
        """
        Evaluate the condition for `longitude_of_prime_meridian` attribute.
        Return result.

        :param val: value to be tested
        :rtype tuple
        :return two-tuple (bool, msg)
        """

        return (
            (val >= -180.0) and (val <= 180.0),
            "longitude_of_prime_meridian must satisfy (-180 <= x <= 180)",
        )

    def _evaluate_scale_factor_at_central_meridian(self, val):
        """
        Evaluate the condition for `scale_factor_at_central_meridian` attribute.
        Return result.

        :param val: value to be tested
        :rtype tuple
        :return two-tuple (bool, msg)
        """

        return (val > 0.0, "scale_factor_at_central_meridian must be > 0.0")

    def _evaluate_scale_factor_at_projection_origin(self, val):
        """
        Evaluate the condition for `scale_factor_at_projection_origin` attribute.
        Return result.

        :param val: value to be tested
        :rtype tuple
        :return two-tuple (bool, msg)
        """

        return (val > 0.0, "scale_factor_at_projection_origin must be > 0.0")

    def _evaluate_standard_parallel(self, val):
        """
        Evaluate the condition for `standard_parallel` attribute. Return result.

        :param val: value to be tested
        :rtype tuple
        :return two-tuple (bool, msg)
        """

        return (
            (val >= -90.0) and (val <= 90),
            "standard_parallel must satisfy (-90 <= x <= 90)",
        )

    def _evaluate_straight_vertical_longitude_from_pole(self, val):
        """
        Evaluate the condition for `straight_vertical_longitude_from_pole`
        attribute. Return result.

        :param val: value to be tested
        :rtype tuple
        :return two-tuple (bool, msg)
        """

        return (
            (val >= -180.0) and (val <= 180),
            "straight_vertical_longitude_from_pole must satisfy (-180 <= x <= 180)",
        )

    ###############################################################################
    # Chapter 6: Labels and Alternative Coordinates
    ###############################################################################

    def check_geographic_region(self, ds):
        """
        6.1.1 When data is representative of geographic regions which can be identified by names but which have complex
        boundaries that cannot practically be specified using longitude and latitude boundary coordinates, a labeled
        axis should be used to identify the regions.

        Recommend that the names be chosen from the list of standardized region names whenever possible. To indicate
        that the label values are standardized the variable that contains the labels must be given the standard_name
        attribute with the value region.

        :param netCDF4.Dataset ds: An open netCDF dataset
        :rtype: list
        :return: List of results
        """
        ret_val = []
        region_list = (
            [  # TODO maybe move this (and other info like it) into a config file?
                "africa",
                "antarctica",
                "arabian_sea",
                "aral_sea",
                "arctic_ocean",
                "asia",
                "atlantic_ocean",
                "australia",
                "baltic_sea",
                "barents_opening",
                "barents_sea",
                "beaufort_sea",
                "bellingshausen_sea",
                "bering_sea",
                "bering_strait",
                "black_sea",
                "canadian_archipelago",
                "caribbean_sea",
                "caspian_sea",
                "central_america",
                "chukchi_sea",
                "contiguous_united_states",
                "denmark_strait",
                "drake_passage",
                "east_china_sea",
                "english_channel",
                "eurasia",
                "europe",
                "faroe_scotland_channel",
                "florida_bahamas_strait",
                "fram_strait",
                "global",
                "global_land",
                "global_ocean",
                "great_lakes",
                "greenland",
                "gulf_of_alaska",
                "gulf_of_mexico",
                "hudson_bay",
                "iceland_faroe_channel",
                "indian_ocean",
                "indonesian_throughflow",
                "indo_pacific_ocean",
                "irish_sea",
                "lake_baykal",
                "lake_chad",
                "lake_malawi",
                "lake_tanganyika",
                "lake_victoria",
                "mediterranean_sea",
                "mozambique_channel",
                "north_america",
                "north_sea",
                "norwegian_sea",
                "pacific_equatorial_undercurrent",
                "pacific_ocean",
                "persian_gulf",
                "red_sea",
                "ross_sea",
                "sea_of_japan",
                "sea_of_okhotsk",
                "south_america",
                "south_china_sea",
                "southern_ocean",
                "taiwan_luzon_straits",
                "weddell_sea",
                "windward_passage",
                "yellow_sea",
            ]
        )

        for var in ds.get_variables_by_attributes(standard_name="region"):
            valid_region = TestCtx(BaseCheck.MEDIUM, self.section_titles["6.1"])
            region = var[:]
            if np.ma.isMA(region):
                region = region.data
            valid_region.assert_true(
                "".join(region.astype(str)).lower() in region_list,
                "6.1.1 '{}' specified by '{}' is not a valid region".format(
                    "".join(region.astype(str)), var.name
                ),
            )
            ret_val.append(valid_region.to_result())
        return ret_val

    ###############################################################################
    # Chapter 7: Data Representative of Cells
    ###############################################################################

    def check_cell_boundaries(self, ds):
        """
        Checks the dimensions of cell boundary variables to ensure they are CF compliant.

        7.1 To represent cells we add the attribute bounds to the appropriate coordinate variable(s). The value of bounds
        is the name of the variable that contains the vertices of the cell boundaries. We refer to this type of variable as
        a "boundary variable." A boundary variable will have one more dimension than its associated coordinate or auxiliary
        coordinate variable. The additional dimension should be the most rapidly varying one, and its size is the maximum
        number of cell vertices.

        Applications that process cell boundary data often times need to determine whether or not adjacent cells share an
        edge. In order to facilitate this type of processing the following restrictions are placed on the data in boundary
        variables:

        Bounds for 1-D coordinate variables

            For a coordinate variable such as lat(lat) with associated boundary variable latbnd(x,2), the interval endpoints
            must be ordered consistently with the associated coordinate, e.g., for an increasing coordinate, lat(1) > lat(0)
            implies latbnd(i,1) >= latbnd(i,0) for all i

            If adjacent intervals are contiguous, the shared endpoint must be represented identically in each instance where
            it occurs in the boundary variable. For example, if the intervals that contain grid points lat(i) and lat(i+1) are
            contiguous, then latbnd(i+1,0) = latbnd(i,1).

        Bounds for 2-D coordinate variables with 4-sided cells

            In the case where the horizontal grid is described by two-dimensional auxiliary coordinate variables in latitude
            lat(n,m) and longitude lon(n,m), and the associated cells are four-sided, then the boundary variables are given
            in the form latbnd(n,m,4) and lonbnd(n,m,4), where the trailing index runs over the four vertices of the cells.

        Bounds for multi-dimensional coordinate variables with p-sided cells

            In all other cases, the bounds should be dimensioned (...,n,p), where (...,n) are the dimensions of the auxiliary
            coordinate variables, and p the number of vertices of the cells. The vertices must be traversed anticlockwise in the
            lon-lat plane as viewed from above. The starting vertex is not specified.

        :param netCDF4.Dataset ds: An open netCDF dataset
        :rtype: list
        :return: List of results
        """

        # Note that test does not check monotonicity
        ret_val = []
        reasoning = []
        for variable_name, boundary_variable_name in cfutil.get_cell_boundary_map(
            ds
        ).items():
            variable = ds.variables[variable_name]
            valid = True
            reasoning = []
            if boundary_variable_name not in ds.variables:
                valid = False
                reasoning.append(
                    "Boundary variable {} referenced by {} not ".format(
                        boundary_variable_name, variable.name
                    )
                    + "found in dataset variables"
                )
            else:
                boundary_variable = ds.variables[boundary_variable_name]
            # The number of dimensions in the bounds variable should always be
            # the number of dimensions in the referring variable + 1
            if boundary_variable.ndim < 2:
                valid = False
                reasoning.append(
                    "Boundary variable {} specified by {}".format(
                        boundary_variable.name, variable.name
                    )
                    + " should have at least two dimensions to enclose the base "
                    + "case of a one dimensionsal variable"
                )
            if boundary_variable.ndim != variable.ndim + 1:
                valid = False
                reasoning.append(
                    "The number of dimensions of the variable %s is %s, but the "
                    "number of dimensions of the boundary variable %s is %s. The boundary variable "
                    "should have %s dimensions"
                    % (
                        variable.name,
                        variable.ndim,
                        boundary_variable.name,
                        boundary_variable.ndim,
                        variable.ndim + 1,
                    )
                )
            if variable.dimensions[:] != boundary_variable.dimensions[: variable.ndim]:
                valid = False
                reasoning.append(
                    "Boundary variable coordinates (for {}) are in improper order: {}. Bounds-specific dimensions should be last"
                    "".format(variable.name, boundary_variable.dimensions)
                )

            # ensure p vertices form a valid simplex given previous a...n
            # previous auxiliary coordinates
            if (
                ds.dimensions[boundary_variable.dimensions[-1]].size
                < len(boundary_variable.dimensions[:-1]) + 1
            ):
                valid = False
                reasoning.append(
                    "Dimension {} of boundary variable (for {}) must have at least {} elements to form a simplex/closed cell with previous dimensions {}.".format(
                        boundary_variable.name,
                        variable.name,
                        len(variable.dimensions) + 1,
                        boundary_variable.dimensions[:-1],
                    )
                )
            result = Result(
                BaseCheck.MEDIUM, valid, self.section_titles["7.1"], reasoning
            )
            ret_val.append(result)
        return ret_val

    def check_cell_measures(self, ds):
        """
        7.2 To indicate extra information about the spatial properties of a
        variable's grid cells, a cell_measures attribute may be defined for a
        variable. This is a string attribute comprising a list of
        blank-separated pairs of words of the form "measure: name". "area" and
        "volume" are the only defined measures.

        The "name" is the name of the variable containing the measure values,
        which we refer to as a "measure variable". The dimensions of the
        measure variable should be the same as or a subset of the dimensions of
        the variable to which they are related, but their order is not
        restricted.

        The variable must have a units attribute and may have other attributes
        such as a standard_name.

        :param netCDF4.Dataset ds: An open netCDF dataset
        :rtype: list
        :return: List of results
        """
        ret_val = []
        reasoning = []
        variables = ds.get_variables_by_attributes(
            cell_measures=lambda c: c is not None
        )
        for var in variables:
            # IMPLEMENTATION CONFORMANCE REQUIRED 1/2
            search_str = r"^(?:area|volume): (\w+)$"
            search_res = regex.search(search_str, var.cell_measures)
            if not search_res:
                valid = False
                reasoning.append(
                    "The cell_measures attribute for variable {} "
                    "is formatted incorrectly.  It should take the"
                    " form of either 'area: cell_var' or "
                    "'volume: cell_var' where cell_var is the "
                    "variable describing the cell measures".format(var.name)
                )
            else:
                valid = True
                cell_meas_var_name = search_res.groups()[0]
                # TODO: cache previous results
                if cell_meas_var_name not in ds.variables:
                    valid = False
                    reasoning.append(
                        "Cell measure variable {} referred to by "
                        "{} is not present in dataset variables".format(
                            cell_meas_var_name, var.name
                        )
                    )
                else:
                    cell_meas_var = ds.variables[cell_meas_var_name]
                    if not hasattr(cell_meas_var, "units"):
                        valid = False
                        reasoning.append(
                            "Cell measure variable {} is required "
                            "to have units attribute defined.".format(
                                cell_meas_var_name
                            )
                        )
                    if not set(cell_meas_var.dimensions).issubset(var.dimensions):
                        valid = False
                        reasoning.append(
                            "Cell measure variable {} must have "
                            "dimensions which are a subset of "
                            "those defined in variable {}.".format(
                                cell_meas_var_name, var.name
                            )
                        )

            result = Result(
                BaseCheck.MEDIUM, valid, (self.section_titles["7.2"]), reasoning
            )
            ret_val.append(result)

        return ret_val

    def check_cell_methods(self, ds):
        """
        7.3 To describe the characteristic of a field that is represented by cell values, we define the cell_methods attribute
        of the variable. This is a string attribute comprising a list of blank-separated words of the form "name: method". Each
        "name: method" pair indicates that for an axis identified by name, the cell values representing the field have been
        determined or derived by the specified method.

        name can be a dimension of the variable, a scalar coordinate variable, a valid standard name, or the word "area"

        values of method should be selected from the list in Appendix E, Cell Methods, which includes point, sum, mean, maximum,
        minimum, mid_range, standard_deviation, variance, mode, and median. Case is not significant in the method name. Some
        methods (e.g., variance) imply a change of units of the variable, as is indicated in Appendix E, Cell Methods.

        Because the default interpretation for an intensive quantity differs from that of an extensive quantity and because this
        distinction may not be understood by some users of the data, it is recommended that every data variable include for each
        of its dimensions and each of its scalar coordinate variables the cell_methods information of interest (unless this
        information would not be meaningful). It is especially recommended that cell_methods be explicitly specified for each
        spatio-temporal dimension and each spatio-temporal scalar coordinate variable.

        :param netCDF4.Dataset ds: An open netCDF dataset
        :rtype: list
        :return: List of results
        """

        ret_val = []
        # CONFORMANCE IMPLEMENTATION 7.3 1/3
        psep = regex.compile(
            r"(?P<vars>\w+: )+(?P<method>\w+) ?(?P<where>where (?P<wtypevar>\w+) "
            r"?(?P<over>over (?P<otypevar>\w+))?| ?)(?:\((?P<paren_contents>[^)]*)\))?"
        )

        for var in ds.get_variables_by_attributes(cell_methods=lambda x: x is not None):
            if not getattr(var, "cell_methods", ""):
                continue

            method = getattr(var, "cell_methods", "")

            valid_attribute = TestCtx(
                BaseCheck.HIGH, self.section_titles["7.3"]
            )  # changed from 7.1 to 7.3
            valid_attribute.assert_true(
                regex.match(psep, method) is not None,
                '"{}" is not a valid format for cell_methods attribute of "{}"'
                "".format(method, var.name),
            )
            ret_val.append(valid_attribute.to_result())

            valid_cell_names = TestCtx(BaseCheck.MEDIUM, self.section_titles["7.3"])

            # check that the name is valid
            for match in regex.finditer(psep, method):
                # it is possible to have "var1: var2: ... varn: ...", so handle
                # that case
                for var_raw_str in match.captures("vars"):
                    # strip off the ' :' at the end of each match
                    var_str = var_raw_str[:-2]
                    if (
                        var_str in var.dimensions
                        or var_str == "area"
                        or var_str in getattr(var, "coordinates", "")
                    ):

                        valid = True
                    else:
                        valid = False

                    valid_cell_names.assert_true(
                        valid,
                        "{}'s cell_methods name component {} does not match a dimension, "
                        "area or auxiliary coordinate".format(var.name, var_str),
                    )

            ret_val.append(valid_cell_names.to_result())

            # Checks if the method value of the 'name: method' pair is acceptable
            valid_cell_methods = TestCtx(BaseCheck.MEDIUM, self.section_titles["7.3"])

            for match in regex.finditer(psep, method):
                # CF section 7.3 - "Case is not significant in the method name."
                valid_cell_methods.assert_true(
                    match.group("method").lower() in self.cell_methods,
                    "{}:cell_methods contains an invalid method: {}"
                    "".format(var.name, match.group("method")),
                )

            ret_val.append(valid_cell_methods.to_result())

            for match in regex.finditer(psep, method):
                if match.group("paren_contents") is not None:
                    # split along spaces followed by words with a colon
                    # not sure what to do if a comment contains a colon!
                    ret_val.append(
                        self._check_cell_methods_paren_info(
                            match.group("paren_contents"), var
                        ).to_result()
                    )

        return ret_val

    def _check_cell_methods_paren_info(self, paren_contents, var):
        """
        Checks that the spacing and/or comment info contained inside the
        parentheses in cell_methods is well-formed
        """
        # IMPLEMENTATION CONFORMANCE REQUIRED 3/3 - comment/paren contents
        valid_info = TestCtx(BaseCheck.MEDIUM, self.section_titles["7.3"])
        # if there are no colons, this is a simple comment
        # TODO: are empty comments considered valid?
        if ":" not in paren_contents:
            valid_info.out_of += 1
            valid_info.score += 1
            return valid_info
        # otherwise, split into k/v pairs
        kv_pair_pat = r"(\S+:)\s+(.*(?=\s+\w+:)|[^:]+$)\s*"
        # otherwise, we must split further with intervals coming
        # first, followed by non-standard comments
        # we need the count of the matches, and re.findall() only returns
        # groups if they are present and we wish to see if the entire match
        # object concatenated together is the same as the original string
        pmatches = [m for m in regex.finditer(kv_pair_pat, paren_contents)]
        for i, pmatch in enumerate(pmatches):
            keyword, val = pmatch.groups()
            if keyword == "interval:":
                valid_info.out_of += 2
                interval_matches = regex.match(
                    r"^\s*(?P<interval_number>\S+)\s+(?P<interval_units>\S+)\s*$", val
                )
                # attempt to get the number for the interval
                if not interval_matches:
                    valid_info.messages.append(
                        '§7.3.3 {}:cell_methods contains an interval specification that does not parse: "{}". Should be in format "interval: <number> <units>"'.format(
                            var.name, val
                        )
                    )
                else:
                    try:
                        float(interval_matches.group("interval_number"))
                    except ValueError:
                        valid_info.messages.append(
                            '§7.3.3 {}:cell_methods contains an interval value that does not parse as a numeric value: "{}".'.format(
                                var.name, interval_matches.group("interval_number")
                            )
                        )
                    else:
                        valid_info.score += 1

                    # then the units
                    try:
                        Unit(interval_matches.group("interval_units"))
                    except ValueError:
                        valid_info.messages.append(
                            '§7.3.3 {}:cell_methods interval units "{}" is not parsable by UDUNITS.'.format(
                                var.name, interval_matches.group("interval_units")
                            )
                        )
                    else:
                        valid_info.score += 1
            elif keyword == "comment:":
                # comments can't really be invalid, except
                # if they come first or aren't last, and
                # maybe if they contain colons embedded in the
                # comment string
                valid_info.out_of += 1
                if len(pmatches) == 1:
                    valid_info.messages.append(
                        "§7.3.3 If there is no standardized information, the keyword comment: should be omitted for variable {}".format(
                            var.name
                        )
                    )
                # otherwise check that the comment is the last
                # item in the parentheses
                elif i != len(pmatches) - 1:
                    valid_info.messages.append(
                        '§7.3.3 The non-standard "comment:" element must come after any standard elements in cell_methods for variable {}'.format(
                            var.name
                        )
                    )
                #
                else:
                    valid_info.score += 1
            else:
                valid_info.out_of += 1
                valid_info.messages.append(
                    '§7.3.3 Invalid cell_methods keyword "{}" for variable {}. Must be one of [interval, comment]'.format(
                        keyword, var.name
                    )
                )

        # Ensure concatenated reconstructed matches are the same as the
        # original string.  If they're not, there's likely a formatting error
        valid_info.assert_true(
            "".join(m.group(0) for m in pmatches) == paren_contents,
            "§7.3.3 Parenthetical content inside {}:cell_methods is not well formed: {}".format(
                var.name, paren_contents
            ),
        )

        return valid_info

    def check_climatological_statistics(self, ds):
        """
        7.4 A climatological time coordinate variable does not have a bounds attribute. Instead, it has a climatology
        attribute, which names a variable with dimensions (n,2), n being the dimension of the climatological time axis.
        Using the units and calendar of the time coordinate variable, element (i,0) of the climatology variable specifies
        the beginning of the first subinterval and element (i,1) the end of the last subinterval used to evaluate the
        climatological statistics with index i in the time dimension. The time coordinates should be values that are
        representative of the climatological time intervals, such that an application which does not recognise climatological
        time will nonetheless be able to make a reasonable interpretation.

        A climatological axis may use different statistical methods to measure variation among years, within years, and within
        days. The methods which can be specified are those listed in Appendix E, Cell Methods and each entry in the cell_methods
        attribute may also contain non-standardised information in parentheses after the method. The value of the cell_method
        attribute must be in one of the following forms:
        - time: method1 within years   time: method2 over years
        - time: method1 within days    time: method2 over days
        - time: method1 within days    time: method2 over days   time: method3 over years

        :param netCDF4.Dataset ds: An open netCDF dataset
        :rtype: list
        :return: List of results
        """

        reasoning = []
        ret_val = []
        total_climate_count = 0
        valid_climate_count = 0
        all_clim_coord_var_names = []

        methods = [
            "point",  # TODO change to appendix import once cf1.7 merged
            "sum",
            "mean",
            "maximum",
            "minimum",
            "mid_range",
            "standard_deviation",
            "variance",
            "mode",
            "median",
        ]

        # find any climatology axis variables; any variables which contain climatological stats will use
        # these variables as coordinates
        clim_time_coord_vars = ds.get_variables_by_attributes(
            climatology=lambda s: s is not None
        )

        # first, to determine whether or not we have a valid climatological time
        # coordinate variable, we need to make sure it has the attribute "climatology",
        # but not the attribute "bounds"
        time_vars = cfutil.get_time_variables(ds)
        for clim_coord_var in clim_time_coord_vars:
            climatology_ctx = TestCtx(BaseCheck.MEDIUM, self.section_titles["7.3"])
            # IMPLEMENTATION CONFORMANCE 7.4 REQUIRED 1/6
            if clim_coord_var.name not in time_vars:
                climatology_ctx.out_of += 1
                climatology_ctx.messages.append(
                    f"Variable {clim_coord_var.name} is not detected as a time "
                    "coordinate variable, but has climatology attribute"
                )
            # IMPLEMENTATION CONFORMANCE 7.4 REQUIRED
            if hasattr(clim_coord_var, "bounds"):
                climatology_ctx.out_of += 1
                climatology_ctx.messages.append(
                    f"Variable {clim_coord_var.name} has a climatology "
                    "attribute and cannot also have a bounds attribute."
                )
                result = Result(
                    BaseCheck.MEDIUM, False, (self.section_titles["7.4"]), reasoning
                )

            # IMPLEMENTATION CONFORMANCE 7.4 REQUIRED 2/6
            # make sure the climatology variable referenced actually exists
            elif not isinstance(clim_coord_var.climatology, str):
                climatology_ctx.out_of += 1
                climatology_ctx.messages.append(
                    f"Variable {clim_coord_var.name} must have a climatology "
                    "attribute which is a string"
                )
                ret_val.append(climatology_ctx.to_result())
                continue
            elif clim_coord_var.climatology not in ds.variables:
                climatology_ctx.out_of += 1
                climatology_ctx.messages.append(
                    "Variable {} referenced in time's climatology attribute does not exist".format(
                        ds.variables["time"].climatology
                    )
                )
            else:
                clim_var = ds.variables[clim_coord_var.climatology]
                #
                # IMPLEMENTATION CONFORMANCE 7.4 REQUIRED 4/6
                if clim_var.dtype is str or not np.issubdtype(clim_var, np.number):
                    climatology_ctx.out_of += 1
                    climatology_ctx.messages.append(
                        f"Climatology variable {clim_var.name} is not a numeric type"
                    )
                # IMPLEMENTATION CONFORMANCE 7.4 REQUIRED 6/6
                if hasattr(clim_var, "_FillValue") or hasattr(
                    clim_var, "missing_value"
                ):
                    climatology_ctx.out_of += 1
                    climatology_ctx.messages.append(
                        f"Climatology variable {clim_var.name} may not contain "
                        "attributes _FillValue or missing_value"
                    )

                # IMPLEMENTATION CONFORMANCE 7.4 REQUIRED 5/6
                for same_attr in ("units", "standard_name", "calendar"):
                    if hasattr(clim_var, same_attr):
                        climatology_ctx.assert_true(
                            getattr(clim_var, same_attr)
                            == getattr(clim_coord_var, same_attr, None),
                            f"Attribute {same_attr} must have the same value in both "
                            f"variables {clim_var.name} and {clim_coord_var.name}",
                        )
            ret_val.append(climatology_ctx.to_result())

            # check that coordinate bounds are in the proper order.
            # make sure last elements are boundary variable specific dimensions
            # IMPLEMENTATION CONFORMANCE 7.4 REQUIRED 3/6
            if (
                clim_coord_var.dimensions[:]
                != ds.variables[clim_coord_var.climatology].dimensions[
                    : clim_coord_var.ndim
                ]
            ):
                total_climate_count += 1
                reasoning.append(
                    "Climatology variable coordinates are in improper order: {}. Bounds-specific dimensions should be last".format(
                        ds.variables[clim_coord_var.climatology].dimensions
                    )
                )
                result = Result(
                    BaseCheck.MEDIUM,
                    (valid_climate_count, total_climate_count),
                    (self.section_titles["7.4"]),
                    reasoning,
                )
                ret_val.append(result)

            # IMPLEMENTATION CONFORMANCE 7.4 REQUIRED 3/6 - dim size of 2 for
            # climatology-specific dimension
            elif (
                ds.dimensions[
                    ds.variables[clim_coord_var.climatology].dimensions[-1]
                ].size
                != 2
            ):
                reasoning.append(
                    'Climatology dimension "{}" should only contain two elements'.format(
                        ds.variables[clim_coord_var.climatology].name
                    )
                )
                total_climate_count += 1
                result = Result(
                    BaseCheck.MEDIUM,
                    (valid_climate_count, total_climate_count),
                    (self.section_titles["7.4"]),
                    reasoning,
                )
                ret_val.append(result)

            # passed all these checks, so we can add this clim_coord_var to our total list
            all_clim_coord_var_names.append(clim_coord_var.name)

        # for any variables which use a climatology time coordinate variable as a coordinate,
        # if they have a cell_methods attribute, it must comply with the form:
        #     time: method1 within years time: method2 over years
        #     time: method1 within days time: method2 over days
        #     time: method1 within days time: method2 over days time: method3 over years
        # optionally followed by parentheses for explaining additional
        # info, e.g.
        # "time: method1 within years time: method2 over years (sidereal years)"

        meth_regex = "(?:{})".format(
            "|".join(methods)
        )  # "or" comparison for the methods
        re_string = (
            r"^time: {0} within (years|days)"  # regex string to test
            r" time: {0} over \1(?<=days)(?: time: {0} over years)?"
            r"(?: \([^)]+\))?$".format(meth_regex)
        )

        # find any variables with a valid climatological cell_methods
        for cell_method_var in ds.get_variables_by_attributes(
            cell_methods=lambda s: s is not None
        ):
            if any(
                [dim in all_clim_coord_var_names for dim in cell_method_var.dimensions]
            ):
                total_climate_count += 1
                if not regex.search(re_string, cell_method_var.cell_methods):
                    reasoning.append(
                        'The "time: method within years/days over years/days" format is not correct in variable {}.'.format(
                            cell_method_var.name
                        )
                    )
                else:
                    valid_climate_count += 1

                result = Result(
                    BaseCheck.MEDIUM,
                    (valid_climate_count, total_climate_count),
                    (self.section_titles["7.4"]),
                    reasoning,
                )
                ret_val.append(result)

        return ret_val

    ###############################################################################
    # Chapter 8: Reduction of Dataset Size
    ###############################################################################

    def check_packed_data(self, ds):
        """
        8.1 Simple packing may be achieved through the use of the optional NUG defined attributes scale_factor and
        add_offset. After the data values of a variable have been read, they are to be multiplied by the scale_factor,
        and have add_offset added to them.

        The units of a variable should be representative of the unpacked data.

        If the scale_factor and add_offset attributes are of the same data type as the associated variable, the unpacked
        data is assumed to be of the same data type as the packed data. However, if the scale_factor and add_offset
        attributes are of a different data type from the variable (containing the packed data) then the unpacked data
        should match the type of these attributes, which must both be of type float or both be of type double. An additional
        restriction in this case is that the variable containing the packed data must be of type byte, short or int. It is
        not advised to unpack an int into a float as there is a potential precision loss.

        When data to be packed contains missing values the attributes that indicate missing values (_FillValue, valid_min,
        valid_max, valid_range) must be of the same data type as the packed data.

        :param netCDF4.Dataset ds: An open netCDF dataset
        :rtype: list
        :return: List of results
        """
        ret_val = []
        for name, var in ds.variables.items():

            add_offset = getattr(var, "add_offset", None)
            scale_factor = getattr(var, "scale_factor", None)
            if not (add_offset or scale_factor):
                continue

            valid = True
            reasoning = []

            # if only one of these attributes is defined, assume they
            # are the same type (value doesn't matter here)
            if not add_offset:
                add_offset = scale_factor
            if not scale_factor:
                scale_factor = add_offset

            # IMPLEMENTATION CONFORMANCE 8.1 REQUIRED 1/3
            # scale_factor and add_offset same type
            if type(add_offset) != type(scale_factor):
                valid = False
                reasoning.append(
                    "Attributes add_offset and scale_factor have different data type."
                )
            # IMPLEMENTATION CONFORMANCE 8.1 REQUIRED 2/3
            # scale_factor and add_offset must be floating point or double
            # if not the same type
            # FIXME: Check add_offset too.

            elif type(scale_factor) != var.dtype.type:
                # Check both attributes are type float or double
                if not isinstance(scale_factor, (float, np.floating)):
                    valid = False
                    reasoning.append(
                        "Attributes add_offset and scale_factor are not of type float or double."
                    )
                else:
                    # Check variable type is byte, short or int
                    if var.dtype.type not in [
                        np.int8,
                        np.int16,
                        np.int32,
                        np.int64,
                    ]:
                        valid = False
                        # IMPLEMENTATION CONFORMANCE REQUIRED 3/3
                        # IMPLEMENTATION CONFORMANCE REQUIRED 3/3
                        reasoning.append(
                            "Variable is not of type byte, short, or int as required for different type add_offset/scale_factor."
                        )

            result = Result(
                BaseCheck.MEDIUM, valid, self.section_titles["8.1"], reasoning
            )
            ret_val.append(result)
            reasoning = []

            valid = True
            # test further with  _FillValue , valid_min , valid_max , valid_range
            if hasattr(var, "_FillValue"):
                if var._FillValue.dtype.type != var.dtype.type:
                    valid = False
                    reasoning.append(
                        "Type of %s:_FillValue attribute (%s) does not match variable type (%s)"
                        % (name, var._FillValue.dtype.name, var.dtype.name)
                    )
            if hasattr(var, "valid_min"):
                if var.valid_min.dtype.type != var.dtype.type:
                    valid = False
                    reasoning.append(
                        "Type of %svalid_min attribute (%s) does not match variable type (%s)"
                        % (name, var.valid_min.dtype.name, var.dtype.name)
                    )
            if hasattr(var, "valid_max"):
                if var.valid_max.dtype.type != var.dtype.type:
                    valid = False
                    reasoning.append(
                        "Type of %s:valid_max attribute (%s) does not match variable type (%s)"
                        % (name, var.valid_max.dtype.name, var.dtype.name)
                    )
            if hasattr(var, "valid_range"):
                if var.valid_range.dtype.type != var.dtype.type:
                    valid = False
                    reasoning.append(
                        "Type of %s:valid_range attribute (%s) does not match variable type (%s)"
                        % (name, var.valid_range.dtype.name, var.dtype.name)
                    )

            result = Result(
                BaseCheck.MEDIUM, valid, self.section_titles["8.1"], reasoning
            )
            ret_val.append(result)

        return ret_val

    def check_compression_gathering(self, ds):
        """
        At the current time the netCDF interface does not provide for packing
        data. However a simple packing may be achieved through the use of the
        optional NUG defined attributes scale_factor and add_offset . After the
        data values of a variable have been read, they are to be multiplied by
        the scale_factor , and have add_offset added to them. If both
        attributes are present, the data are scaled before the offset is added.
        When scaled data are written, the application should first subtract the
        offset and then divide by the scale factor. The units of a variable
        should be representative of the unpacked data.

        This standard is more restrictive than the NUG with respect to the use
        of the scale_factor and add_offset attributes; ambiguities and
        precision problems related to data type conversions are resolved by
        these restrictions. If the scale_factor and add_offset attributes are
        of the same data type as the associated variable, the unpacked data is
        assumed to be of the same data type as the packed data. However, if the
        scale_factor and add_offset attributes are of a different data type
        from the variable (containing the packed data) then the unpacked data
        should match the type of these attributes, which must both be of type
        float or both be of type double . An additional restriction in this
        case is that the variable containing the packed data must be of type
        byte , short or int . It is not advised to unpack an int into a float
        as there is a potential precision loss.

        When data to be packed contains missing values the attributes that
        indicate missing values ( _FillValue , valid_min , valid_max ,
                                 valid_range ) must be of the same data type as
        the packed data. See Section 2.5.1, “Missing Data” for a discussion of
        how applications should treat variables that have attributes indicating
        both missing values and transformations defined by a scale and/or
        offset.

        :param netCDF4.Dataset ds: An open netCDF dataset
        :rtype: list
        :return: List of results
        """
        ret_val = []
        for compress_var in ds.get_variables_by_attributes(
            compress=lambda s: s is not None
        ):
            valid = True
            reasoning = []
            # puts the referenced variable being compressed into a set
            compress_set = set(compress_var.compress.split(" "))
            if compress_var.ndim != 1:
                valid = False
                reasoning.append(
                    "Compression variable {} may only have one dimension".format(
                        compress_var.name
                    )
                )
            # IMPLEMENTATION CONFORMANCE 8.2 REQUIRED 1/3
            # ensure compression variable is a proper index, and thus is an
            # signed or unsigned integer type of some sort
            if (compress_var.dtype is str) or (
                compress_var.dtype.kind not in {"i", "u"}
            ):
                valid = False
                reasoning.append(
                    "Compression variable {} must be an integer type to form a proper array index".format(
                        compress_var.name
                    )
                )
            # IMPLEMENTATION CONFORMANCE 8.2 REQUIRED 2/3
            # make sure all the variables referred to are contained by the
            # variables.
            if not compress_set.issubset(ds.dimensions):
                not_in_dims = sorted(compress_set.difference(ds.dimensions))
                valid = False
                reasoning.append(
                    "The following dimensions referenced by the compress attribute of variable {} do not exist: {}".format(
                        compress_var.name, not_in_dims
                    )
                )
            # IMPLEMENTATION CONFORMANCE 8.2 REQUIRED 3/3
            # The values of the associated coordinate variable must be in the range 
            # starting with 0 and going up to the product of the compressed dimension 
            # sizes minus 1 (CDL index conventions).
            
            # Put the the values of the associated coordinate variable into a list
            coord_list_size = [item.size for item in ds.dimensions.values() if item.name in compress_set]
            # get the upper limt of the dimenssion size
            upper_limit_size = np.prod(coord_list_size) - 1
            
            for coord_size in coord_list_size:
                if coord_size not in range(0,upper_limit_size): 
                    valid = False
                    reasoning.append(
                            'The dimenssion size {} referenced by the compress attribute is not ' 
                            'in the range (0, The product of the compressed dimension sizes minus 1)'.format(coord_size)
                            )
            result = Result(BaseCheck.MEDIUM, valid, self.section_titles["8.2"], reasoning)
            ret_val.append(result)

        return ret_val

    ###############################################################################
    # Chapter 9: Discrete Sampling Geometries
    ###############################################################################

    def check_feature_type(self, ds):
        """
        Check the global attribute featureType for valid CF featureTypes

        9.4 A global attribute, featureType, is required for all Discrete Geometry representations except the orthogonal
        multidimensional array representation, for which it is highly recommended.

        The value assigned to the featureType attribute is case-insensitive.

        :param netCDF4.Dataset ds: An open netCDF dataset
        :rtype: compliance_checker.base.Result
        """
        # Due to case insensitive requirement, we list the possible featuretypes
        # in lower case and check using the .lower() method
        feature_list = [
            "point",
            "timeseries",
            "trajectory",
            "profile",
            "timeseriesprofile",
            "trajectoryprofile",
        ]

        feature_type = getattr(ds, "featureType", None)
        valid_feature_type = TestCtx(
            BaseCheck.HIGH, "§9.1 Dataset contains a valid featureType"
        )
        valid_feature_type.assert_true(
            feature_type is None or feature_type.lower() in feature_list,
            "{} is not a valid CF featureType. It must be one of {}"
            "".format(feature_type, ", ".join(feature_list)),
        )
        return valid_feature_type.to_result()

    def check_cf_role(self, ds):
        """
        Check variables defining cf_role for legal cf_role values.

        §9.5 The only acceptable values of cf_role for Discrete Geometry CF
        data sets are timeseries_id, profile_id, and trajectory_id

        :param netCDF4.Dataset ds: An open netCDF dataset
        :rtype: compliance_checker.base.Result
        """
        valid_roles = ["timeseries_id", "profile_id", "trajectory_id"]
        variable_count = 0
        valid_cf_role = TestCtx(BaseCheck.HIGH, self.section_titles["9.5"])
        for variable in ds.get_variables_by_attributes(cf_role=lambda x: x is not None):
            variable_count += 1
            cf_role = variable.cf_role
            valid_cf_role.assert_true(
                cf_role in valid_roles,
                "{} is not a valid cf_role value. It must be one of {}"
                "".format(cf_role, ", ".join(valid_roles)),
            )
        if variable_count > 0:
            m = (
                "§9.5 The only acceptable values of cf_role for Discrete Geometry CF"
                + " data sets are timeseries_id, profile_id, and trajectory_id"
            )
            valid_cf_role.assert_true(variable_count < 3, m)
            return valid_cf_role.to_result()

    def check_variable_features(self, ds):
        """
        Checks the variable feature types match the dataset featureType attribute.
        If more than one unique feature type is found, report this as an error.

        :param netCDF4.Dataset ds: An open netCDF dataset
        :rtype: list
        :return: List of results
        """
        feature_types_found = defaultdict(list)
        ret_val = []
        feature_list = {
            "point",
            "timeseries",
            "trajectory",
            "profile",
            "timeseriesprofile",
            "trajectoryprofile",
        }
        # Don't bother checking if it's not a legal featureType
        # if the featureType attribute doesn't exist
        feature_type = getattr(ds, "featureType", "")
        if feature_type is not None and feature_type.lower() not in feature_list:
            return []

        _feature = feature_type.lower()

        for name in self._find_geophysical_vars(ds):
            variable_feature = cfutil.guess_feature_type(ds, name)
            # If we can't figure it out, don't check it.
            if variable_feature is None:
                continue
            feature_types_found[variable_feature].append(name)
            matching_feature = TestCtx(BaseCheck.MEDIUM, self.section_titles["9.1"])
            matching_feature.assert_true(
                variable_feature.lower() == _feature,
                "{} is not a {}, it is detected as a {}"
                "".format(name, _feature, variable_feature),
            )
            ret_val.append(matching_feature.to_result())

        # create explanation of all of the different featureTypes
        # found in the dataset
        feature_description = ", ".join(
            [
                "{} ({})".format(ftr, ", ".join(vrs))
                for ftr, vrs in feature_types_found.items()
            ]
        )
        all_same_features = TestCtx(BaseCheck.HIGH, self.section_titles["9.1"])
        all_same_features.assert_true(
            len(feature_types_found) < 2,
            "Different feature types discovered in this dataset: {}"
            "".format(feature_description),
        )
        ret_val.append(all_same_features.to_result())

        return ret_val

    def check_hints(self, ds):
        """
        Checks for potentially mislabeled metadata and makes suggestions for how to correct

        :param netCDF4.Dataset ds: An open netCDF dataset
        :rtype: list
        :return: List of results
        """
        ret_val = []

        ret_val.extend(self._check_hint_bounds(ds))

        return ret_val

    def _check_hint_bounds(self, ds):
        """
        Checks for variables ending with _bounds, if they are not cell methods,
        make the recommendation

        :param netCDF4.Dataset ds: An open netCDF dataset
        :rtype: list
        :return: List of results
        """
        ret_val = []
        boundary_variables = cfutil.get_cell_boundary_variables(ds)
        for name in ds.variables:
            if name.endswith("_bounds") and name not in boundary_variables:
                msg = (
                    "{} might be a cell boundary variable but there are no variables that define it "
                    "as a boundary using the `bounds` attribute.".format(name)
                )
                result = Result(BaseCheck.LOW, True, self.section_titles["7.1"], [msg])
                ret_val.append(result)

        return ret_val<|MERGE_RESOLUTION|>--- conflicted
+++ resolved
@@ -410,9 +410,6 @@
                     ),
                 )
         return valid_dimension_order.to_result()
-<<<<<<< HEAD
-        
-=======
 
     def check_fill_value_equal_missing_value(self, ds):
         """
@@ -480,8 +477,7 @@
             self.section_titles["2.5"], 
             msgs=fails,
         )
-    
->>>>>>> e67ace4c
+
     def check_fill_value_outside_valid_range(self, ds):
         """
         Checks each variable's _FillValue to ensure that it's in valid_range or
