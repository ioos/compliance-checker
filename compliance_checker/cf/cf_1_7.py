import logging
import os
import sqlite3
from warnings import warn

import numpy as np
import pyproj

from compliance_checker import cfutil
from compliance_checker.base import BaseCheck, Result, TestCtx
from compliance_checker.cf.appendix_d import dimless_vertical_coordinates_1_7
from compliance_checker.cf.appendix_e import cell_methods17
from compliance_checker.cf.appendix_f import (
    ellipsoid_names17,
    grid_mapping_attr_types17,
    grid_mapping_dict17,
    horizontal_datum_names17,
    prime_meridian_names17,
)
from compliance_checker.cf.cf_1_6 import CF1_6Check
from compliance_checker.cf.cf_base import appendix_a_base

logger = logging.getLogger(__name__)


class CF1_7Check(CF1_6Check):
    """Implementation for CF v1.7. Inherits from CF1_6Check as most of the
    checks are the same."""

    # things that are specific to 1.7
    _cc_spec_version = "1.7"
    _cc_url = "http://cfconventions.org/Data/cf-conventions/cf-conventions-1.7/cf-conventions.html"

    appendix_a = appendix_a_base.copy()
    appendix_a.update(
        {
            "actual_range": {
                "Type": "N",
                "attr_loc": {"D", "C"},
                "cf_section": "2.5.1",
            },
            "comment": {
                "Type": "S",
                "attr_loc": {"G", "D", "C"},
                "cf_section": "2.6.2",
            },
            "external_variables": {
                "Type": "S",
                "attr_loc": {"G"},
                "cf_section": "2.6.3",
            },
            "scale_factor": {"Type": "N", "attr_loc": {"D", "C"}, "cf_section": "8.1"},
        },
    )

    def __init__(self, options=None):
        super().__init__(options)

        self.cell_methods = cell_methods17
        self.grid_mapping_dict = grid_mapping_dict17
        self.grid_mapping_attr_types = grid_mapping_attr_types17

    def check_external_variables(self, ds):
        """
        The global external_variables attribute is a blank-separated list of the
        names of variables which are named by attributes in the file but which
        are not present in the file. These variables are to be found in other
        files (called "external files") but CF does not provide conventions for
        identifying the files concerned. The only attribute for which CF
        standardises the use of external variables is cell_measures.

        :param netCDF4.Dataset ds: An open netCDF dataset
        :rtype: compliance_checker.base.Result
        """
        external_vars_ctx = TestCtx(BaseCheck.MEDIUM, self.section_titles["2.6.3"])
        # IMPLEMENTATION CONFORMANCE 2.6.3 REQUIRED 2/2
        try:
            external_var_names = set(ds.external_variables.strip().split())

            bad_external_var_names = external_var_names.intersection(ds.variables)

            if bad_external_var_names:
                external_vars_ctx.out_of += 1
                bad_msg = (
                    "Global attribute external_variables should not "
                    "have any variable names which are present in the dataset. "
                    "Currently, the following names appear in both external_variables "
                    f"and the dataset's variables: {bad_external_var_names}"
                )
                external_vars_ctx.messages.append(bad_msg)

        # string/global attributes are handled in Appendix A checks
        except (AttributeError, ValueError):
            pass

        return external_vars_ctx.to_result()

    def check_actual_range(self, ds):
        """
        Check the actual_range attribute of variables. As stated in
        section 2.5.1 of version 1.7, this convention defines a two-element
        vector attribute designed to describe the actual minimum and actual
        maximum values of variables containing numeric data. Conditions:
          - the fist value of the two-element vector must be equal to the
            minimum of the data, and the second element equal to the maximum
          - if the data is packed, the elements of actual_range should have
            the same data type as the *unpacked* data
          - if valid_range is specified, both elements of actual_range should
            be within valid_range

        If a variable does not have an actual_range attribute, let it pass;
        including this attribute is only suggested. However, if the user is
        specifying the actual_range, the Result will be considered
        high-priority."""

        ret_val = []

        for name, variable in ds.variables.items():
            msgs = []
            score = 0
            out_of = 0

            if not hasattr(variable, "actual_range"):
                continue  # having this attr is only suggested, no Result needed
            else:
                out_of += 1
                try:
                    if (
                        len(variable.actual_range) != 2
                    ):  # TODO is the attr also a numpy array? if so, .size
                        msgs.append(
                            f"actual_range of '{name}' must be 2 elements",
                        )
                        ret_val.append(
                            Result(  # putting result into list
                                BaseCheck.HIGH,
                                (score, out_of),
                                self.section_titles["2.5"],
                                msgs,
                            ),
                        )
                        continue  # no need to keep checking if already completely wrong
                    else:
                        score += 1
                except TypeError:  # in case it's just a single number
                    msgs.append(f"actual_range of '{name}' must be 2 elements")
                    ret_val.append(
                        Result(  # putting result into list
                            BaseCheck.HIGH,
                            (score, out_of),
                            self.section_titles["2.5"],
                            msgs,
                        ),
                    )
                    continue

                # check equality to existing min/max values
                # NOTE this is a data check
                # If every value is masked, a data check of actual_range isn't
                # appropriate, so skip.
                if not (hasattr(variable[:], "mask") and variable[:].mask.all()):
                    # if min/max values aren't close to actual_range bounds,
                    # fail.
                    out_of += 1
                    if not np.isclose(
                        variable.actual_range[0],
                        variable[:].min(),
                    ) or not np.isclose(variable.actual_range[1], variable[:].max()):
                        msgs.append(
                            "actual_range elements of '{}' inconsistent with its min/max values".format(
                                name,
                            ),
                        )
                    else:
                        score += 1

                # check that the actual range is within the valid range
                if hasattr(variable, "valid_range"):  # check within valid_range
                    out_of += 1
                    if (variable.actual_range[0] < variable.valid_range[0]) or (
                        variable.actual_range[1] > variable.valid_range[1]
                    ):
                        msgs.append(
                            '"{}"\'s actual_range must be within valid_range'.format(
                                name,
                            ),
                        )
                    else:
                        score += 1

                # check the elements of the actual range have the appropriate
                # relationship to the valid_min and valid_max
                if hasattr(variable, "valid_min"):
                    out_of += 1
                    if variable.actual_range[0] < variable.valid_min:
                        msgs.append(
                            '"{}"\'s actual_range first element must be >= valid_min ({})'.format(
                                name,
                                variable.valid_min,
                            ),
                        )
                    else:
                        score += 1
                if hasattr(variable, "valid_max"):
                    out_of += 1
                    if variable.actual_range[1] > variable.valid_max:
                        msgs.append(
                            '"{}"\'s actual_range second element must be <= valid_max ({})'.format(
                                name,
                                variable.valid_max,
                            ),
                        )
                    else:
                        score += 1

            ret_val.append(
                Result(  # putting result into list
                    BaseCheck.HIGH,
                    (score, out_of),
                    self.section_titles["2.5"],
                    msgs,
                ),
            )
        return ret_val

    def check_cell_boundaries(self, ds):
        """
        Checks the dimensions of cell boundary variables to ensure they are CF compliant
        per section 7.1.

        This method extends the CF1_6Check method; please see the original method for the
        complete doc string.

        If any variable contains both a formula_terms attribute *and* a bounding variable,
        that bounds variable must also have a formula_terms attribute.

        :param netCDF4.Dataset ds: An open netCDF dataset
        :returns list: List of results
        """

        # Note that test does not check monotonicity
        ret_val = []
        reasoning = []
        for variable_name, boundary_variable_name in cfutil.get_cell_boundary_map(
            ds,
        ).items():
            variable = ds.variables[variable_name]
            valid = True
            reasoning = []

            # 7.1 Required 1/5:
            # The type of the bounds attribute is a string whose value is a single variable name.
            # The specified variable must exist in the file.
            if boundary_variable_name not in ds.variables:
                valid = False
                reasoning.append(
                    "Boundary variable {} referenced by {} not ".format(
                        boundary_variable_name,
                        variable.name,
                    )
                    + "found in dataset variables",
                )
            else:
                boundary_variable = ds.variables[boundary_variable_name]

            # 7.1 Required 2/5:
            # The number of dimensions in the bounds variable should always be
            # the number of dimensions in the referring variable + 1
            if boundary_variable.ndim < 2:
                valid = False
                reasoning.append(
                    "Boundary variable {} specified by {}".format(
                        boundary_variable.name,
                        variable.name,
                    )
                    + " should have at least two dimensions to enclose the base "
                    + "case of a one dimensionsal variable",
                )
            if boundary_variable.ndim != variable.ndim + 1:
                valid = False
                reasoning.append(
                    "The number of dimensions of the variable {} is {}, but the "
                    "number of dimensions of the boundary variable {} is {}. The boundary variable "
                    "should have {} dimensions".format(
                        variable.name,
                        variable.ndim,
                        boundary_variable.name,
                        boundary_variable.ndim,
                        variable.ndim + 1,
                    ),
                )
            if variable.dimensions[:] != boundary_variable.dimensions[: variable.ndim]:
                valid = False
                reasoning.append(
                    "Boundary variable coordinates (for {}) are in improper order: {}. Bounds-specific dimensions should be last"
                    "".format(variable.name, boundary_variable.dimensions),
                )

            # 7.1 Required 2/5: continue
            # Ensure p vertices form a valid simplex given previous a...n
            # previous auxiliary coordinates
            if (
                ds.dimensions[boundary_variable.dimensions[-1]].size
                < len(boundary_variable.dimensions[:-1]) + 1
            ):
                valid = False
                reasoning.append(
                    "Dimension {} of boundary variable (for {}) must have at least {} elements to form a simplex/closed cell with previous dimensions {}.".format(
                        boundary_variable.name,
                        variable.name,
                        len(variable.dimensions) + 1,
                        boundary_variable.dimensions[:-1],
                    ),
                )

            # 7.1 Required 3/5:
            # A boundary variable must be a numeric data type
            if boundary_variable.dtype.kind not in "biufc":
                valid = False
                reasoning.append(
                    "Boundary variable {} specified by {}".format(
                        boundary_variable.name,
                        variable.name,
                    )
                    + "must be a numeric data type ",
                )

            # 7.1 Required 4/5:
            # If a boundary variable has units, standard_name, axis, positive, calendar, leap_month,
            # leap_year or month_lengths attributes, they must agree with those of its associated variable.
            if boundary_variable.__dict__.keys():
                for item in boundary_variable.__dict__.keys():
                    if hasattr(variable, item):
                        if getattr(variable, item) != getattr(boundary_variable, item):
                            valid = False
                            reasoning.append(
                                "'{}' has attr '{}' with value '{}' that does not agree "
                                "with its associated variable ('{}')'s attr value '{}'"
                                "".format(
                                    boundary_variable_name,
                                    item,
                                    getattr(boundary_variable, item),
                                    variable.name,
                                    getattr(variable, item),
                                ),
                            )

            # 7.1 Required 5/5:
            # check if formula_terms is present in the var; if so,
            # the bounds variable must also have a formula_terms attr
            if hasattr(variable, "formula_terms"):
                if not hasattr(boundary_variable, "formula_terms"):
                    valid = False
                    reasoning.append(
                        "'{}' has 'formula_terms' attr, bounds variable '{}' must also have 'formula_terms'".format(
                            variable_name,
                            boundary_variable_name,
                        ),
                    )

            # 7.1 Recommendations 2/2
            # Boundary variables should not have the _FillValue, missing_value, units, standard_name, axis,
            # positive, calendar, leap_month, leap_year or month_lengths attributes.
            attributes_to_check = {
                "_FillValue",
                "missing_value",
                "units",
                "standard_name",
                "axis",
                "positive",
                "calendar",
                "leap_month",
                "leap_year",
                "month_lengths",
            }
            if boundary_variable.__dict__.keys():
                lst1 = boundary_variable.__dict__.keys()
                lst2 = attributes_to_check
                unwanted_attributes = [value for value in lst1 if value in lst2]
                if unwanted_attributes:
                    valid = False
                    reasoning.append(
                        "The Boundary variables '{}' should not have the attributes: '{}'".format(
                            boundary_variable_name,
                            unwanted_attributes,
                        ),
                    )

            result = Result(
                BaseCheck.MEDIUM,
                valid,
                self.section_titles["7.1"],
                reasoning,
            )
            ret_val.append(result)
        return ret_val

    def check_cell_boundaries_interval(self, ds):
        """
        7.1 Cell Boundaries
        Recommendations: (1/2)
        The points specified by a coordinate or auxiliary coordinate variable
        should lie within, or on the boundary, of the cells specified by the
        associated boundary variable.
        """
        ret_val = []
        reasoning = []
        for variable_name, boundary_variable_name in cfutil.get_cell_boundary_map(
            ds,
        ).items():
            valid = True

            variable = ds.variables[variable_name]
            boundary_variable = ds.variables[boundary_variable_name]

            for ii in range(len(variable[:])):
                if abs(boundary_variable[ii][1]) >= abs(boundary_variable[ii][0]):
                    if not (
                        (abs(variable[ii]) >= abs(boundary_variable[ii][0]))
                        and (abs(variable[ii]) <= abs(boundary_variable[ii][1]))
                    ):
                        valid = False
                        reasoning.append(
                            "The points specified by the coordinate variable {} ({})"
                            " lie outside the boundary of the cell specified by the "
                            "associated boundary variable {} ({})".format(
                                variable_name,
                                variable[ii],
                                boundary_variable_name,
                                boundary_variable[ii],
                            ),
                        )

                result = Result(
                    BaseCheck.MEDIUM,
                    valid,
                    self.section_titles["7.1"],
                    reasoning,
                )
                ret_val.append(result)
                print(ret_val)
            return ret_val

    def check_cell_measures(self, ds):
        """
        A method to over-ride the CF1_6Check method. In CF 1.7, it is specified
        that variable referenced by cell_measures must be in the dataset OR
        referenced by the global attribute "external_variables", which represent
        all the variables used in the dataset but not found in the dataset.

        7.2 To indicate extra information about the spatial properties of a
        variable's grid cells, a cell_measures attribute may be defined for a
        variable. This is a string attribute comprising a list of
        blank-separated pairs of words of the form "measure: name". "area" and
        "volume" are the only defined measures.

        The "name" is the name of the variable containing the measure values,
        which we refer to as a "measure variable". The dimensions of the
        measure variable should be the same as or a subset of the dimensions of
        the variable to which they are related, but their order is not
        restricted.

        The variable must have a units attribute and may have other attributes
        such as a standard_name.

        :param netCDF4.Dataset ds: An open netCDF dataset
        :rtype: list
        :return: List of results
        """
        ret_val = []
        variables = ds.get_variables_by_attributes(
            cell_measures=lambda c: c is not None,
        )
        try:
            external_variables_str = ds.getncattr("external_variables")
            if external_variables_str is not None:
                external_variables_names = set(external_variables_str.split(" "))
            else:
                external_variables_names = set()
        except (ValueError, AttributeError):
            external_variables_names = set()
        for var in variables:
            ret_val.append(
                self._cell_measures_core(
                    ds,
                    var,
                    external_variables_names,
                    "dataset or external variable",
                ),
            )

        return ret_val

    def _check_grid_mapping_attr_condition(self, attr, attr_name):
        """
        Evaluate a condition (or series of conditions) for a particular
        attribute. Implementation for CF-1.7.

        :param attr: attribute to teset condition for
        :param str attr_name: name of the attribute
        :rtype tuple
        :return two-tuple of (bool, str)
        """

        if attr_name == "geographic_crs_name":
            return self._evaluate_geographic_crs_name(attr)

        elif attr_name == "geoid_name":
            return self._evaluate_geoid_name(attr)

        elif attr_name == "geopotential_datum_name":
            return self._evaluate_geopotential_datum_name(attr)

        elif attr_name == "horizontal_datum_name":
            return self._evaluate_horizontal_datum_name(attr)

        elif attr_name == "prime_meridian_name":
            return self._evaluate_prime_meridian_name(attr)

        elif attr_name == "projected_crs_name":
            return self._evaluate_projected_crs_name(attr)

        elif attr_name == "reference_ellipsoid_name":
            return self._evaluate_reference_ellipsoid_name(attr)

        elif attr_name == "towgs84":
            return self._evaluate_towgs84(attr)

        else:  # invoke method from 1.6, as these names are all still valid
            return super()._check_grid_mapping_attr_condition(
                attr,
                attr_name,
            )

    def _check_gmattr_existence_condition_geoid_name_geoptl_datum_name(self, var):
        """
        Check to see if both geoid_name and geopotential_datum_name exist as attributes
        for `var`. They should not.

        :param netCDF4.Variable var
        :rtype tuple
        :return two-tuple (bool, str)
        """

        msg = "Both geoid_name and geopotential_datum_name cannot exist"

        if ("geoid_name" in var.ncattrs()) and (
            "geopotential_datum_name" in var.ncattrs()
        ):
            return (False, msg)

        else:
            return (True, msg)

    def _check_gmattr_existence_condition_ell_pmerid_hdatum(self, var):
        """
        If one of reference_ellipsoid_name, prime_meridian_name, or
        horizontal_datum_name are defined as grid_mapping attributes,
        they must all be defined.

        :param netCDF4.Variable var
        :rtype tuple
        :return two-tuple (bool, str)
        """

        msg = (
            "If any of reference_ellipsoid_name, prime_meridian_name, "
            "or horizontal_datum_name are defined, all must be defined."
        )

        _ncattrs = set(var.ncattrs())

        if any(
            x in _ncattrs
            for x in [
                "reference_ellipsoid_name",
                "prime_meridian_name",
                "horizontal_datum_name",
            ]
        ) and (
            not {
                "reference_ellipsoid_name",
                "prime_meridian_name",
                "horizontal_datum_name",
            }.issubset(_ncattrs)
        ):
            return (False, msg)

        else:
            return (True, msg)

    def _get_projdb_conn(self):
        """
        Return a SQLite Connection to the PROJ database.

        Returns:
            sqlite3.Connection
        """

        proj_db_path = os.path.join(pyproj.datadir.get_data_dir(), "proj.db")
        return sqlite3.connect(proj_db_path)

    def _exec_query_str_with_params(self, qstr, argtuple):
        """
        Execute a query string in a database connection with the given argument
        tuple. Return a result set.

        :param str qstr: desired query to be executed
        :param tuple argtuple: tuple of arguments to be supplied to query
        :rtype set
        """

        conn = self._get_projdb_conn()
        return conn.execute(qstr, argtuple)

    def _evaluate_geographic_crs_name(self, val):
        """
        Evaluate the condition for the geographic_crs_name attribute.

        :param val: value to be tested
        :rtype tuple
        :return two-tuple of (bool, str)
        """

        query_str = (
            "SELECT 1 FROM geodetic_crs WHERE name = ? "
            "UNION ALL "  # need union in case contained in other tables
            "SELECT 1 FROM alias_name WHERE alt_name = ? "
            "AND table_name = 'geodetic_crs' LIMIT 1"
        )

        # try to find the value in the database
        res_set = self._exec_query_str_with_params(query_str, (val, val))

        # does it exist? if so, amt returned  be > 1
        return (
            len(res_set.fetchall()) > 0,
            "geographic_crs_name must correspond to a valid OGC WKT GEOGCS name",
        )

    def _evaluate_geoid_name(self, val):
        """
        Evaluate the condition for the geod_name attribute.

        :param val: value to be tested
        :rtype tuple
        :return two-tuple of (bool, str)
        """

        query_str = (
            "SELECT 1 FROM vertical_datum WHERE name = ? "
            "UNION ALL "
            "SELECT 1 FROM alias_name WHERE alt_name = ? "
            "AND table_name = 'vertical_datum' LIMIT 1"
        )

        # try to find the value in the database
        res_set = self._exec_query_str_with_params(query_str, (val, val))

        return (
            len(res_set.fetchall()) > 0,
            "geoid_name must correspond to a valid OGC WKT VERT_DATUM name",
        )

    def _evaluate_geopotential_datum_name(self, val):
        """
        Evaluate the condition for the geogpotential_datum_name attribute.

        :param val: value to be tested
        :rtype tuple
        :return two-tuple of (bool, str)
        """

        query_str = (
            "SELECT 1 FROM vertical_datum WHERE name = ? "
            "UNION ALL "
            "SELECT 1 FROM alias_name WHERE alt_name = ? "
            "AND table_name = 'vertical_datum' LIMIT 1"
        )

        # try to find the value in the database
        res_set = self._exec_query_str_with_params(query_str, (val, val))

        return (
            len(res_set.fetchall()) > 0,
            "geopotential_datum_name must correspond to a valid OGC WKT VERT_DATUM name",
        )

    def _evaluate_horizontal_datum_name(self, val):
        """
        Evaluate the condition for the horizontal_datum_name attribute.

        :param val: value to be tested
        :rtype tuple
        :return two-tuple of (bool, str)
        """

        return (
            val in horizontal_datum_names17,
            (
                "{} must be a valid Horizontal Datum Name; "
                "see https://github.com/cf-convention/cf-conventions/wiki/Mapping-from-CF-Grid-Mapping-Attributes-to-CRS-WKT-Elements."
            ),
        )

    def _evaluate_prime_meridian_name(self, val):
        """
        Evaluate the condition for the prime_meridian_name.

        :param val: value to be tested
        :rtype tuple
        :return two-tuple of (bool, str)
        """

        return (
            val in prime_meridian_names17,
            (
                "{} must be a valid Prime Meridian name; "
                "see https://github.com/cf-convention/cf-conventions/wiki/csv/prime_meridian.csv."
            ),
        )

    def _evaluate_projected_crs_name(self, val):
        """
        Evaluate the condition for the projected_crs attribute.

        :param val: value to be tested
        :rtype tuple
        :return two-tuple of (bool, str)
        """

        query_str = (
            "SELECT 1 FROM projected_crs WHERE name = ? "
            "UNION ALL "
            "SELECT 1 FROM alias_name WHERE alt_name = ? "
            "AND table_name = 'projected_crs' LIMIT 1"
        )

        # try to find the value in the database
        res_set = self._exec_query_str_with_params(query_str, (val, val))

        return (
            len(res_set.fetchall()) > 0,
            "projected_crs_name must correspond to a valid OGC WKT PROJCS name",
        )

    def _evaluate_reference_ellipsoid_name(self, val):
        """
        Evaluate the condition for the reference_ellipsoid_name attribute.

        :param val: value to be tested
        :rtype tuple
        :return two-tuple of (bool, str)
        """

        return (
            val in ellipsoid_names17,
            (
                "{} must be a valid Ellipsoid Name; "
                "see https://github.com/cf-convention/cf-conventions/wiki/csv/ellipsoid.csv."
            ),
        )

    def _evaluate_towgs84(self, val):
        """
        Evaluate the condition for the towgs84 attribute.

        :param val: value to be tested
        :rtype tuple
        :return two-tuple of (bool, str)
        """

        msg = (
            "towgs84 must be an array of length 3, 6, or 7 of double-precision"
            " and correspond to anm OGC WKT TOWGS84 node"
        )

        # if not numpy type, return false
        if not getattr(val, "dtype", None):
            return (False, msg)

        # must be double-precision array
        elif val.dtype != np.float64:
            return (False, msg)

        # must be of length 3, 6, or 7
        elif not val.shape:  # single value
            return (False, msg)

        elif val.size not in (3, 6, 7):
            return (False, msg)

        else:
            return (True, msg)

    def check_grid_mapping(self, ds):
        super().check_grid_mapping.__doc__
        prev_return = super().check_grid_mapping(ds)
        grid_mapping_variables = cfutil.get_grid_mapping_variables(ds)
        for var_name in sorted(grid_mapping_variables):
            var = ds.variables[var_name]
            test_ctx = self.get_test_ctx(
                BaseCheck.HIGH,
                self.section_titles["5.6"],
                var.name,
            )

            # TODO: check cases where crs_wkt provides part of a necessary
            #       grid_mapping attribute, or where a grid_mapping attribute
            #       overrides what has been provided in crs_wkt.
            # attempt to parse crs_wkt if it is present
            if "crs_wkt" in var.ncattrs():
                crs_wkt = var.crs_wkt
                if not isinstance(crs_wkt, str):
                    test_ctx.messages.append("crs_wkt attribute must be a string")
                    test_ctx.out_of += 1
                else:
                    try:
                        pyproj.CRS.from_wkt(crs_wkt)
                    except pyproj.exceptions.CRSError as crs_error:
                        test_ctx.messages.append(
                            "Cannot parse crs_wkt attribute to CRS using Proj4. Proj4 error: {}".format(
                                str(crs_error),
                            ),
                        )
                    else:
                        test_ctx.score += 1
                    test_ctx.out_of += 1

            # existence_conditions
            exist_cond_1 = (
                self._check_gmattr_existence_condition_geoid_name_geoptl_datum_name(var)
            )
            test_ctx.assert_true(exist_cond_1[0], exist_cond_1[1])
            exist_cond_2 = self._check_gmattr_existence_condition_ell_pmerid_hdatum(var)
            test_ctx.assert_true(exist_cond_2[0], exist_cond_2[1])

            # handle vertical datum related grid_mapping attributes
            vert_datum_attrs = {}
            possible_vert_datum_attrs = {"geoid_name", "geopotential_datum_name"}
            vert_datum_attrs = possible_vert_datum_attrs.intersection(var.ncattrs())
            len_vdatum_name_attrs = len(vert_datum_attrs)
            # check that geoid_name and geopotential_datum_name are not both
            # present in the grid_mapping variable
            if len_vdatum_name_attrs == 2:
                test_ctx.out_of += 1
                test_ctx.messages.append(
                    "Cannot have both 'geoid_name' and "
                    "'geopotential_datum_name' attributes in "
                    "grid mapping variable '{}'".format(var.name),
                )
            elif len_vdatum_name_attrs == 1:
                # should be one or zero attrs
                proj_db_path = os.path.join(pyproj.datadir.get_data_dir(), "proj.db")
                try:
                    with sqlite3.connect(proj_db_path) as conn:
                        v_datum_attr = next(iter(vert_datum_attrs))
                        v_datum_value = getattr(var, v_datum_attr)
                        v_datum_str_valid = self._process_v_datum_str(
                            v_datum_value,
                            conn,
                        )

                        invalid_msg = (
                            "Vertical datum value '{}' for "
                            "attribute '{}' in grid mapping "
                            "variable '{}' is not valid".format(
                                v_datum_value,
                                v_datum_attr,
                                var.name,
                            )
                        )
                        test_ctx.assert_true(v_datum_str_valid, invalid_msg)
                except sqlite3.Error as e:
                    # if we hit an error, skip the check
                    warn(
                        "Error occurred while trying to query "
                        "Proj4 SQLite database at {}: {}".format(proj_db_path, str(e)),
                    )
            prev_return[var.name] = test_ctx.to_result()

        return prev_return

    def check_standard_name_deprecated_modifiers(self, ds):
        """
        Not a standard check in that it won't raise pass/fail values,
        but instead warns upon finding deprecated CF standard name modifiers.
        :param netCDF4.Dataset ds: netCDF dataset
        """
        deprecated_var_names = cfutil._find_standard_name_modifier_variables(ds, True)
        if deprecated_var_names:
            warn(
                f"Deprecated standard_name modifiers found on variables {deprecated_var_names}",
            )

    def _process_v_datum_str(self, v_datum_str, conn):
        vdatum_query = """SELECT 1 FROM alias_name WHERE
                            table_name = 'vertical_datum' AND
                            alt_name = ?
                                UNION ALL
                            SELECT 1 FROM vertical_datum WHERE
                            name = ?
                            LIMIT 1"""
        res_set = conn.execute(vdatum_query, (v_datum_str, v_datum_str))
        return len(res_set.fetchall()) > 0

    def _check_dimensionless_vertical_coordinate_1_7(
        self,
        ds,
        vname,
        deprecated_units,
        ret_val,
        dim_vert_coords_dict,
    ):
        """
        Check that a dimensionless vertical coordinate variable is valid under
        CF-1.7.

        :param netCDF4.Dataset ds: open netCDF4 dataset
        :param str name: variable name
        :param list ret_val: array to append Results to
        :rtype None
        """
        variable = ds.variables[vname]
        standard_name = getattr(variable, "standard_name", None)
        formula_terms = getattr(variable, "formula_terms", None)
        # Skip the variable if it's dimensional
        correct_computed_std_name_ctx = TestCtx(
            BaseCheck.MEDIUM, self.section_titles["4.3"]
        )
        # IMPLEMENTATION CONFORMANCE 4.3.3 REQUIRED
        correct_computed_std_name_ctx.assert_true(
            not (formula_terms is None and hasattr(variable, "computed_standard_name")),
            f"Variable {vname} should have formula_terms attribute when "
            "computed_standard_name attribute is defined",
        )
        if formula_terms is None and standard_name not in dim_vert_coords_dict:
            return

        # assert that the computed_standard_name is maps to the standard_name correctly
<<<<<<< HEAD
        correct_computed_std_name_ctx = TestCtx(
            BaseCheck.MEDIUM,
            self.section_titles["4.3"],
        )
=======
>>>>>>> c0b7d3b3
        _comp_std_name = dim_vert_coords_dict[standard_name][1]
        correct_computed_std_name_ctx.assert_true(
            getattr(variable, "computed_standard_name", None) in _comp_std_name,
            "§4.3.3 The standard_name of `{}` must map to the correct computed_standard_name, `{}`".format(
                vname,
                sorted(_comp_std_name),
            ),
        )
        ret_val.append(correct_computed_std_name_ctx.to_result())

    def check_dimensionless_vertical_coordinates(self, ds):
        """
        Check the validity of dimensionless coordinates under CF

        CF §4.3.2 The units attribute is not required for dimensionless
        coordinates.

        The standard_name attribute associates a coordinate with its definition
        from Appendix D, Dimensionless Vertical Coordinates. The definition
        provides a mapping between the dimensionless coordinate values and
        dimensional values that can positively and uniquely indicate the
        location of the data.

        A new attribute, formula_terms, is used to associate terms in the
        definitions with variables in a netCDF file.  To maintain backwards
        compatibility with COARDS the use of these attributes is not required,
        but is strongly recommended.

        :param netCDF4.Dataset ds: An open netCDF dataset
        :rtype: list
        :return: List of results
        """
        ret_val = []

        deprecated_units = ["level", "layer", "sigma_level"]

        # compose this function to use the results from the CF-1.6 check
        # and then extend it using a CF-1.7 addition
        ret_val.extend(
            self._check_dimensionless_vertical_coordinates(
                ds,
                deprecated_units,
                self._check_dimensionless_vertical_coordinate_1_6,
                dimless_vertical_coordinates_1_7,
            ),
        )

        ret_val.extend(
            self._check_dimensionless_vertical_coordinates(
                ds,
                deprecated_units,
                self._check_dimensionless_vertical_coordinate_1_7,
                dimless_vertical_coordinates_1_7,
            ),
        )

        return ret_val<|MERGE_RESOLUTION|>--- conflicted
+++ resolved
@@ -938,13 +938,6 @@
             return
 
         # assert that the computed_standard_name is maps to the standard_name correctly
-<<<<<<< HEAD
-        correct_computed_std_name_ctx = TestCtx(
-            BaseCheck.MEDIUM,
-            self.section_titles["4.3"],
-        )
-=======
->>>>>>> c0b7d3b3
         _comp_std_name = dim_vert_coords_dict[standard_name][1]
         correct_computed_std_name_ctx.assert_true(
             getattr(variable, "computed_standard_name", None) in _comp_std_name,
