import logging
import os
import sqlite3
from warnings import warn

import numpy as np
import pyproj

from compliance_checker import cfutil
from compliance_checker.base import BaseCheck, Result, TestCtx
from compliance_checker.cf.appendix_d import dimless_vertical_coordinates_1_7
from compliance_checker.cf.appendix_e import cell_methods17
from compliance_checker.cf.appendix_f import (
    ellipsoid_names17,
    grid_mapping_attr_types17,
    grid_mapping_dict17,
    horizontal_datum_names17,
    prime_meridian_names17,
)
from compliance_checker.cf.cf_1_6 import CF1_6Check
from compliance_checker.cf.cf_base import appendix_a_base

logger = logging.getLogger(__name__)


class CF1_7Check(CF1_6Check):
    """Implementation for CF v1.7. Inherits from CF1_6Check as most of the
    checks are the same."""

    # things that are specific to 1.7
    _cc_spec_version = "1.7"
    _cc_url = "http://cfconventions.org/Data/cf-conventions/cf-conventions-1.7/cf-conventions.html"

    appendix_a = appendix_a_base.copy()
    appendix_a.update(
        {
            "actual_range": {
                "Type": "N",
                "attr_loc": {"D", "C"},
                "cf_section": "2.5.1",
            },
            "comment": {
                "Type": "S",
                "attr_loc": {"G", "D", "C"},
                "cf_section": "2.6.2",
            },
            "external_variables": {
                "Type": "S",
                "attr_loc": {"G"},
                "cf_section": "2.6.3",
            },
            "scale_factor": {"Type": "N", "attr_loc": {"D", "C"}, "cf_section": "8.1"},
        },
    )

    def __init__(self, options=None):
        super().__init__(options)

        self.cell_methods = cell_methods17
        self.grid_mapping_dict = grid_mapping_dict17
        self.grid_mapping_attr_types = grid_mapping_attr_types17

    def check_external_variables(self, ds):
        """
        The global external_variables attribute is a blank-separated list of the
        names of variables which are named by attributes in the file but which
        are not present in the file. These variables are to be found in other
        files (called "external files") but CF does not provide conventions for
        identifying the files concerned. The only attribute for which CF
        standardises the use of external variables is cell_measures.

        :param netCDF4.Dataset ds: An open netCDF dataset
        :rtype: compliance_checker.base.Result
        """
        external_vars_ctx = TestCtx(BaseCheck.MEDIUM, self.section_titles["2.6.3"])
        # IMPLEMENTATION CONFORMANCE 2.6.3 REQUIRED 2/2
        try:
            external_var_names = set(ds.external_variables.strip().split())

            bad_external_var_names = external_var_names.intersection(ds.variables)

            if bad_external_var_names:
                external_vars_ctx.out_of += 1
                bad_msg = (
                    "Global attribute external_variables should not "
                    "have any variable names which are present in the dataset. "
                    "Currently, the following names appear in both external_variables "
                    f"and the dataset's variables: {bad_external_var_names}"
                )
                external_vars_ctx.messages.append(bad_msg)

        # string/global attributes are handled in Appendix A checks
        except (AttributeError, ValueError):
            pass

        return external_vars_ctx.to_result()

    def check_actual_range(self, ds):
        """
        Check the actual_range attribute of variables. As stated in
        section 2.5.1 of version 1.7, this convention defines a two-element
        vector attribute designed to describe the actual minimum and actual
        maximum values of variables containing numeric data. Conditions:
          - the fist value of the two-element vector must be equal to the
            minimum of the data, and the second element equal to the maximum
          - if the data is packed, the elements of actual_range should have
            the same data type as the *unpacked* data
          - if valid_range is specified, both elements of actual_range should
            be within valid_range

        If a variable does not have an actual_range attribute, let it pass;
        including this attribute is only suggested. However, if the user is
        specifying the actual_range, the Result will be considered
        high-priority."""

        ret_val = []

        for name, variable in ds.variables.items():
            msgs = []
            score = 0
            out_of = 0

            if not hasattr(variable, "actual_range"):
                continue  # having this attr is only suggested, no Result needed
            else:
                out_of += 1
                try:
                    if (
                        len(variable.actual_range) != 2
                    ):  # TODO is the attr also a numpy array? if so, .size
                        msgs.append(
                            f"actual_range of '{name}' must be 2 elements",
                        )
                        ret_val.append(
                            Result(  # putting result into list
                                BaseCheck.HIGH,
                                (score, out_of),
                                self.section_titles["2.5"],
                                msgs,
                            ),
                        )
                        continue  # no need to keep checking if already completely wrong
                    else:
                        score += 1
                except TypeError:  # in case it's just a single number
                    msgs.append(f"actual_range of '{name}' must be 2 elements")
                    ret_val.append(
                        Result(  # putting result into list
                            BaseCheck.HIGH,
                            (score, out_of),
                            self.section_titles["2.5"],
                            msgs,
                        ),
                    )
                    continue

                # check equality to existing min/max values
                # NOTE this is a data check
                # If every value is masked, a data check of actual_range isn't
                # appropriate, so skip.
                if not (hasattr(variable[:], "mask") and variable[:].mask.all()):
                    # if min/max values aren't close to actual_range bounds,
                    # fail.
                    out_of += 1
                    if not np.isclose(
                        variable.actual_range[0],
                        variable[:].min(),
                    ) or not np.isclose(variable.actual_range[1], variable[:].max()):
                        msgs.append(
                            f"actual_range elements of '{name}' inconsistent with its min/max values",
                        )
                    else:
                        score += 1

                # check that the actual range is within the valid range
                if hasattr(variable, "valid_range"):  # check within valid_range
                    out_of += 1
                    if (variable.actual_range[0] < variable.valid_range[0]) or (
                        variable.actual_range[1] > variable.valid_range[1]
                    ):
                        msgs.append(
                            f'"{name}"\'s actual_range must be within valid_range',
                        )
                    else:
                        score += 1

                # check the elements of the actual range have the appropriate
                # relationship to the valid_min and valid_max
                if hasattr(variable, "valid_min"):
                    out_of += 1
                    if variable.actual_range[0] < variable.valid_min:
                        msgs.append(
                            f'"{name}"\'s actual_range first element must be >= valid_min ({variable.valid_min})',
                        )
                    else:
                        score += 1
                if hasattr(variable, "valid_max"):
                    out_of += 1
                    if variable.actual_range[1] > variable.valid_max:
                        msgs.append(
                            f'"{name}"\'s actual_range second element must be <= valid_max ({variable.valid_max})',
                        )
                    else:
                        score += 1

            ret_val.append(
                Result(  # putting result into list
                    BaseCheck.HIGH,
                    (score, out_of),
                    self.section_titles["2.5"],
                    msgs,
                ),
            )
        return ret_val

    def check_cell_boundaries(self, ds):
        """
        Checks the dimensions of cell boundary variables to ensure they are CF compliant
        per section 7.1.

        This method extends the CF1_6Check method; please see the original method for the
        complete doc string.

        If any variable contains both a formula_terms attribute *and* a bounding variable,
        that bounds variable must also have a formula_terms attribute.

        :param netCDF4.Dataset ds: An open netCDF dataset
        :returns list: List of results
        """

        # Note that test does not check monotonicity
        ret_val = []
        reasoning = []

        for variable_name, boundary_variable_name in cfutil.get_cell_boundary_map(
            ds,
        ).items():
            
            variable = ds.variables[variable_name]
            valid = True
            reasoning = []

            # 7.1 Required 1/5:
            # The type of the bounds attribute is a string whose value is a single variable name.
            # The specified variable must exist in the file.
            if boundary_variable_name not in ds.variables:
                valid = False
                reasoning.append(
                    f"Boundary variable {boundary_variable_name} referenced by {variable.name} not "
                    + "found in dataset variables",
                )
            else:
                boundary_variable = ds.variables[boundary_variable_name]

            # 7.1 Required 2/5:
            # The number of dimensions in the bounds variable should always be
            # the number of dimensions in the referring variable + 1
            if boundary_variable.ndim < 2:
                valid = False
                reasoning.append(
                    f"Boundary variable {boundary_variable.name} specified by {variable.name}"
                    + " should have at least two dimensions to enclose the base "
                    + "case of a one dimensionsal variable",
                )
            if boundary_variable.ndim != variable.ndim + 1:
                valid = False
                reasoning.append(
                    f"The number of dimensions of the variable {variable.name} is {variable.ndim}, but the "
                    f"number of dimensions of the boundary variable {boundary_variable.name} is {boundary_variable.ndim}. The boundary variable "
                    f"should have {variable.ndim + 1} dimensions",
                )
            if variable.dimensions[:] != boundary_variable.dimensions[: variable.ndim]:
                valid = False
                reasoning.append(
                    f"Boundary variable coordinates (for {variable.name}) are in improper order: {boundary_variable.dimensions}. Bounds-specific dimensions should be last"
                    "",
                )

            # 7.1 Required 2/5: continue
            # Ensure p vertices form a valid simplex given previous a...n
            # previous auxiliary coordinates
            if (
                ds.dimensions[boundary_variable.dimensions[-1]].size
                < len(boundary_variable.dimensions[:-1]) + 1
            ):
                valid = False
                reasoning.append(
                    f"Dimension {boundary_variable.name} of boundary variable (for {variable.name}) must have at least {len(variable.dimensions) + 1} elements to form a simplex/closed cell with previous dimensions {boundary_variable.dimensions[:-1]}.",
                )

            # 7.1 Required 3/5:
            # A boundary variable must be a numeric data type
            if boundary_variable.dtype.kind not in "biufc":
                valid = False
                reasoning.append(
                    f"Boundary variable {boundary_variable.name} specified by {variable.name}"
                    + "must be a numeric data type ",
                )

            # 7.1 Required 4/5:
            # If a boundary variable has units, standard_name, axis, positive, calendar, leap_month,
            # leap_year or month_lengths attributes, they must agree with those of its associated variable.
            if boundary_variable.__dict__.keys():
                for item in boundary_variable.__dict__.keys():
                    if hasattr(variable, item):
                        if getattr(variable, item) != getattr(boundary_variable, item):
                            valid = False
                            reasoning.append(
                                f"'{boundary_variable_name}' has attr '{item}' with value '{getattr(boundary_variable, item)}' that does not agree "
                                f"with its associated variable ('{variable.name}')'s attr value '{getattr(variable, item)}'"
                                "",
                            )

            # 7.1 Required 5/5:
            # check if formula_terms is present in the var; if so,
            # the bounds variable must also have a formula_terms attr
            if hasattr(variable, "formula_terms"):
                if not hasattr(boundary_variable, "formula_terms"):
                    valid = False
                    reasoning.append(
                        f"'{variable_name}' has 'formula_terms' attr, bounds variable '{boundary_variable_name}' must also have 'formula_terms'",
                    )

            # 7.1 Recommendations 2/2
            # Boundary variables should not have the _FillValue, missing_value, units, standard_name, axis,
            # positive, calendar, leap_month, leap_year or month_lengths attributes.
            attributes_to_check = {
                "_FillValue",
                "missing_value",
                "units",
                "standard_name",
                "axis",
                "positive",
                "calendar",
                "leap_month",
                "leap_year",
                "month_lengths",
            }
            if boundary_variable.__dict__.keys():
                lst1 = boundary_variable.__dict__.keys()
                lst2 = attributes_to_check
                unwanted_attributes = [value for value in lst1 if value in lst2]
                if unwanted_attributes:
                    valid = False
                    reasoning.append(
                        f"The Boundary variables '{boundary_variable_name}' should not have the attributes: '{unwanted_attributes}'",
                    )

            result = Result(
                BaseCheck.MEDIUM,
                valid,
                self.section_titles["7.1"],
                reasoning,
            )
            ret_val.append(result)
        return ret_val

    def check_cell_boundaries_interval(self, ds):
        """
        7.1 Cell Boundaries
        Recommendations: (1/2)
        The points specified by a coordinate or auxiliary coordinate variable
        should lie within, or on the boundary, of the cells specified by the
        associated boundary variable.
        """
        ret_val = []
        reasoning = []
        for variable_name, boundary_variable_name in cfutil.get_cell_boundary_map(
            ds,
        ).items():
            valid = True

            variable = ds.variables[variable_name]
            boundary_variable = ds.variables[boundary_variable_name]

            for ii in range(len(variable[:])):
                if abs(boundary_variable[ii][1]) >= abs(boundary_variable[ii][0]):
                    if not (
                        (abs(variable[ii]) >= abs(boundary_variable[ii][0]))
                        and (abs(variable[ii]) <= abs(boundary_variable[ii][1]))
                    ):
                        valid = False
                        reasoning.append(
                            f"The points specified by the coordinate variable {variable_name} ({variable[ii]})"
                            " lie outside the boundary of the cell specified by the "
                            f"associated boundary variable {boundary_variable_name} ({boundary_variable[ii]})",
                        )

                result = Result(
                    BaseCheck.MEDIUM,
                    valid,
                    self.section_titles["7.1"],
                    reasoning,
                )
                ret_val.append(result)
            return ret_val

    def check_cell_measures(self, ds):
        """
        A method to over-ride the CF1_6Check method. In CF 1.7, it is specified
        that variable referenced by cell_measures must be in the dataset OR
        referenced by the global attribute "external_variables", which represent
        all the variables used in the dataset but not found in the dataset.

        7.2 To indicate extra information about the spatial properties of a
        variable's grid cells, a cell_measures attribute may be defined for a
        variable. This is a string attribute comprising a list of
        blank-separated pairs of words of the form "measure: name". "area" and
        "volume" are the only defined measures.

        The "name" is the name of the variable containing the measure values,
        which we refer to as a "measure variable". The dimensions of the
        measure variable should be the same as or a subset of the dimensions of
        the variable to which they are related, but their order is not
        restricted.

        The variable must have a units attribute and may have other attributes
        such as a standard_name.

        :param netCDF4.Dataset ds: An open netCDF dataset
        :rtype: list
        :return: List of results
        """
        ret_val = []
        variables = ds.get_variables_by_attributes(
            cell_measures=lambda c: c is not None,
        )
        try:
            external_variables_str = ds.getncattr("external_variables")
            if external_variables_str is not None:
                external_variables_names = set(external_variables_str.split(" "))
            else:
                external_variables_names = set()
        except (ValueError, AttributeError):
            external_variables_names = set()
        for var in variables:
            ret_val.append(
                self._cell_measures_core(
                    ds,
                    var,
                    external_variables_names,
                    "dataset or external variable",
                ),
            )

        return ret_val

    def _check_grid_mapping_attr_condition(self, attr, attr_name):
        """
        Evaluate a condition (or series of conditions) for a particular
        attribute. Implementation for CF-1.7.

        :param attr: attribute to teset condition for
        :param str attr_name: name of the attribute
        :rtype tuple
        :return two-tuple of (bool, str)
        """

        if attr_name == "geographic_crs_name":
            return self._evaluate_geographic_crs_name(attr)

        elif attr_name == "geoid_name":
            return self._evaluate_geoid_name(attr)

        elif attr_name == "geopotential_datum_name":
            return self._evaluate_geopotential_datum_name(attr)

        elif attr_name == "horizontal_datum_name":
            return self._evaluate_horizontal_datum_name(attr)

        elif attr_name == "prime_meridian_name":
            return self._evaluate_prime_meridian_name(attr)

        elif attr_name == "projected_crs_name":
            return self._evaluate_projected_crs_name(attr)

        elif attr_name == "reference_ellipsoid_name":
            return self._evaluate_reference_ellipsoid_name(attr)

        elif attr_name == "towgs84":
            return self._evaluate_towgs84(attr)

        else:  # invoke method from 1.6, as these names are all still valid
            return super()._check_grid_mapping_attr_condition(
                attr,
                attr_name,
            )

    def _check_gmattr_existence_condition_geoid_name_geoptl_datum_name(self, var):
        """
        Check to see if both geoid_name and geopotential_datum_name exist as attributes
        for `var`. They should not.

        :param netCDF4.Variable var
        :rtype tuple
        :return two-tuple (bool, str)
        """

        msg = "Both geoid_name and geopotential_datum_name cannot exist"

        if ("geoid_name" in var.ncattrs()) and (
            "geopotential_datum_name" in var.ncattrs()
        ):
            return (False, msg)

        else:
            return (True, msg)

    def _check_gmattr_existence_condition_ell_pmerid_hdatum(self, var):
        """
        If one of reference_ellipsoid_name, prime_meridian_name, or
        horizontal_datum_name, geographic_crs_name are defined as grid_mapping attributes,
        they must all be defined.

        :param netCDF4.Variable var
        :rtype tuple
        :return two-tuple (bool, str)
        """

        msg = (
            "If any of reference_ellipsoid_name, prime_meridian_name, "
            "or horizontal_datum_name are defined, all must be defined."
        )

        _ncattrs = set(var.ncattrs())

        if any(
<<<<<<< HEAD
            [
                x in _ncattrs
                for x in [
                    "reference_ellipsoid_name",
                    "prime_meridian_name",
                    "horizontal_datum_name",
                    "geographic_crs_name",
                ]
            ]
        ) and (
            not set(
                [
                    "reference_ellipsoid_name",
                    "prime_meridian_name",
                    "horizontal_datum_name",
                    "geographic_crs_name",
                ]
            ).issubset(_ncattrs)
=======
            x in _ncattrs
            for x in [
                "reference_ellipsoid_name",
                "prime_meridian_name",
                "horizontal_datum_name",
            ]
        ) and (
            not {
                "reference_ellipsoid_name",
                "prime_meridian_name",
                "horizontal_datum_name",
            }.issubset(_ncattrs)
>>>>>>> 640ecb21
        ):
            return (False, msg)

        else:
            return (True, msg)

    def _get_projdb_conn(self):
        """
        Return a SQLite Connection to the PROJ database.

        Returns:
            sqlite3.Connection
        """

        proj_db_path = os.path.join(pyproj.datadir.get_data_dir(), "proj.db")
        return sqlite3.connect(proj_db_path)

    def _exec_query_str_with_params(self, qstr, argtuple):
        """
        Execute a query string in a database connection with the given argument
        tuple. Return a result set.

        :param str qstr: desired query to be executed
        :param tuple argtuple: tuple of arguments to be supplied to query
        :rtype set
        """

        conn = self._get_projdb_conn()
        return conn.execute(qstr, argtuple)

    def _evaluate_geographic_crs_name(self, val):
        """
        Evaluate the condition for the geographic_crs_name attribute.

        :param val: value to be tested
        :rtype tuple
        :return two-tuple of (bool, str)
        """

        query_str = (
            "SELECT 1 FROM geodetic_crs WHERE name = ? "
            "UNION ALL "  # need union in case contained in other tables
            "SELECT 1 FROM alias_name WHERE alt_name = ? "
            "AND table_name = 'geodetic_crs' LIMIT 1"
        )

        # try to find the value in the database
        res_set = self._exec_query_str_with_params(query_str, (val, val))

        # does it exist? if so, amt returned  be > 1
        return (
            len(res_set.fetchall()) > 0,
            "geographic_crs_name must correspond to a valid OGC WKT GEOGCS name",
        )

    def _evaluate_geoid_name(self, val):
        """
        Evaluate the condition for the geod_name attribute.

        :param val: value to be tested
        :rtype tuple
        :return two-tuple of (bool, str)
        """

        query_str = (
            "SELECT 1 FROM vertical_datum WHERE name = ? "
            "UNION ALL "
            "SELECT 1 FROM alias_name WHERE alt_name = ? "
            "AND table_name = 'vertical_datum' LIMIT 1"
        )

        # try to find the value in the database
        res_set = self._exec_query_str_with_params(query_str, (val, val))

        return (
            len(res_set.fetchall()) > 0,
            "geoid_name must correspond to a valid OGC WKT VERT_DATUM name",
        )

    def _evaluate_geopotential_datum_name(self, val):
        """
        Evaluate the condition for the geogpotential_datum_name attribute.

        :param val: value to be tested
        :rtype tuple
        :return two-tuple of (bool, str)
        """

        query_str = (
            "SELECT 1 FROM vertical_datum WHERE name = ? "
            "UNION ALL "
            "SELECT 1 FROM alias_name WHERE alt_name = ? "
            "AND table_name = 'vertical_datum' LIMIT 1"
        )

        # try to find the value in the database
        res_set = self._exec_query_str_with_params(query_str, (val, val))

        return (
            len(res_set.fetchall()) > 0,
            "geopotential_datum_name must correspond to a valid OGC WKT VERT_DATUM name",
        )

    def _evaluate_horizontal_datum_name(self, val):
        """
        Evaluate the condition for the horizontal_datum_name attribute.

        :param val: value to be tested
        :rtype tuple
        :return two-tuple of (bool, str)
        """

        return (
            val in horizontal_datum_names17,
            (
                "{} must be a valid Horizontal Datum Name; "
                "see https://github.com/cf-convention/cf-conventions/wiki/Mapping-from-CF-Grid-Mapping-Attributes-to-CRS-WKT-Elements."
            ),
        )

    def _evaluate_prime_meridian_name(self, val):
        """
        Evaluate the condition for the prime_meridian_name.

        :param val: value to be tested
        :rtype tuple
        :return two-tuple of (bool, str)
        """

        return (
            val in prime_meridian_names17,
            (
                "{} must be a valid Prime Meridian name; "
                "see https://github.com/cf-convention/cf-conventions/wiki/csv/prime_meridian.csv."
            ),
        )

    def _evaluate_projected_crs_name(self, val):
        """
        Evaluate the condition for the projected_crs attribute.

        :param val: value to be tested
        :rtype tuple
        :return two-tuple of (bool, str)
        """

        query_str = (
            "SELECT 1 FROM projected_crs WHERE name = ? "
            "UNION ALL "
            "SELECT 1 FROM alias_name WHERE alt_name = ? "
            "AND table_name = 'projected_crs' LIMIT 1"
        )

        # try to find the value in the database
        res_set = self._exec_query_str_with_params(query_str, (val, val))

        return (
            len(res_set.fetchall()) > 0,
            "projected_crs_name must correspond to a valid OGC WKT PROJCS name",
        )

    def _evaluate_reference_ellipsoid_name(self, val):
        """
        Evaluate the condition for the reference_ellipsoid_name attribute.

        :param val: value to be tested
        :rtype tuple
        :return two-tuple of (bool, str)
        """

        return (
            val in ellipsoid_names17,
            (
                "{} must be a valid Ellipsoid Name; "
                "see https://github.com/cf-convention/cf-conventions/wiki/csv/ellipsoid.csv."
            ),
        )

    def _evaluate_towgs84(self, val):
        """
        Evaluate the condition for the towgs84 attribute.

        :param val: value to be tested
        :rtype tuple
        :return two-tuple of (bool, str)
        """

        msg = (
            "towgs84 must be an array of length 3, 6, or 7 of double-precision"
            " and correspond to anm OGC WKT TOWGS84 node"
        )

        # if not numpy type, return false
        if not getattr(val, "dtype", None):
            return (False, msg)

        # must be double-precision array
        elif val.dtype != np.float64:
            return (False, msg)

        # must be of length 3, 6, or 7
        elif not val.shape:  # single value
            return (False, msg)

        elif val.size not in (3, 6, 7):
            return (False, msg)

        else:
            return (True, msg)

    def check_grid_mapping(self, ds):
<<<<<<< HEAD
        super(CF1_7Check, self).check_grid_mapping.__doc__
        prev_return = super(CF1_7Check, self).check_grid_mapping(ds)
        test_ctx = self.get_test_ctx(
                BaseCheck.HIGH, self.section_titles["5.6"]) 
        # Get the grid_mapping variable list for Requirements 5.6 [.../9]                
        grid_mapping_variable_list = [] 
                         
        for item in  ds.get_variables_by_attributes(grid_mapping=lambda x: x is not None):
            # [1/9] The type of the grid_mapping attribute is a string whose value 
            # is of the following form, in which brackets indicate optional 
            # text: grid_mapping_name[: coord_var [coord_var ...]][grid_mapping_name: [coord_var ... ]]
            if not isinstance(item.grid_mapping, str):
                test_ctx.messages.append("The grid_mapping attribute {} "
                "is not a string".format(item.grid_mapping))
                test_ctx.out_of += 1
            else:    
                # [2/9] Note that in its simplest form the attribute comprises just 
                # a grid_mapping_name as a single word.
                grid_mapping_variable_list.append(regex.findall(r"(\w+)",item.grid_mapping))
                    
        # 
        # Get the CF grid_mapping variables list (== only if the variable exist in the Variables list)                
        grid_mapping_variables = cfutil.get_grid_mapping_variables(ds)  
        grid_mapping_variables_coordinates = cfutil.get_grid_mapping_variables_coordinates(ds) 
          
        #Check if all grid_mapping variables are listed in the file as expected
            # [3/9] Each grid_mapping_name is the name of a variable (known as a 
            # grid mapping variable), which must exist in the file.
        if len(grid_mapping_variable_list) != len(grid_mapping_variables) + len(grid_mapping_variables_coordinates):
            test_ctx.messages.append("Not all of the grid_mapping variables exist in the file")
            test_ctx.out_of += 1
        
        test_ctx.score += 1
         
        # Get the CF coordinate variables or auxiliary coordinate variables 
        auxiliary_coordinate_variables = cfutil.get_auxiliary_coordinate_variables(ds)
        coordinate_variables = cfutil.get_coordinate_variables(ds) 
        # Check the grid_mapping variable coordinates if listed.
            # [4/9] Each coord_var is the name of a coordinate variable or 
            # auxiliary coordinate variable, which must exist in the file. If it 
            # is an auxiliary coordinate variable, it must be listed in the 
            # coordinates attribute.    
        for coord_item in grid_mapping_variables_coordinates:                                                   
            if coord_item not in coordinate_variables and coord_item not in auxiliary_coordinate_variables:
                test_ctx.messages.append("{} is not listed as coordinate or auxiliary coord Variable.".format(coord_item))
                test_ctx.out_of += 1
        
        test_ctx.score += 1       

        # Check the gid_mapping variable attributes
        for var_name in sorted(grid_mapping_variables):           
            var = ds.variables[var_name]
            test_ctx = self.get_test_ctx(
                BaseCheck.HIGH, self.section_titles["5.6"], var.name)
            
            # Recommendation: The grid mapping variables should have 0 dimensions.
            if var.dimensions:
               test_ctx.messages.append("The grid mapping variable {} should have 0 dimension".format(var.name))
               test_ctx.out_of += 1
            
            test_ctx.score += 1

            # [5/9] The grid mapping variables must have the grid_mapping_name attribute. 
            # The legal values for the grid_mapping_name attribute are contained in Appendix F.
            if "grid_mapping_name" not in var.ncattrs():
                test_ctx.messages.append("The grid mapping variable "
                "{} doesn't have the grid_mapping_name attribute".format(var.name))
                test_ctx.out_of += 1
            else:
                if var.grid_mapping_name not in grid_mapping_dict17:
                   test_ctx.messages.append("The legal values for the grid_mapping_name attribute "
                    "{} is not contained in Appendix F".format(var.grid_mapping_name))             
                   test_ctx.out_of += 1
                
            test_ctx.score += 1

            # [6/9] The data types of the attributes of the 
            # grid mapping variable must be specified in Table 1 of Appendix F.
            type_map = {"S": "str" , "N": "float64"}
            for attrs_name in var.ncattrs():
                if attrs_name in grid_mapping_attr_types17:
                    attrs_type = np.dtype(type(getattr(var,attrs_name)))          
                    attrs_type17 = type_map[grid_mapping_attr_types17[attrs_name]['type']]
                    if attrs_type17 != attrs_type:
                        test_ctx.messages.append("The data types of the attributes "
                        "{} and {} do not match".format(attrs_type17, attrs_type))               
                        test_ctx.out_of += 1
=======
        prev_return = super().check_grid_mapping(ds)
        grid_mapping_variables = cfutil.get_grid_mapping_variables(ds)
        for var_name in sorted(grid_mapping_variables):
            var = ds.variables[var_name]
            test_ctx = self.get_test_ctx(
                BaseCheck.HIGH,
                self.section_titles["5.6"],
                var.name,
            )
>>>>>>> 640ecb21

                else:
                    test_ctx.messages.append("The attribute {} "
                        "does not exist in Table 1 of Appendix F".format(attrs_name))               
                    test_ctx.out_of += 1
            test_ctx.score += 1    
                
            # TODO: check cases where crs_wkt provides part of a necessary
            #       grid_mapping attribute, or where a grid_mapping attribute
            #       overrides what has been provided in crs_wkt.
            # attempt to parse crs_wkt if it is present

            # [7/9] If present, the crs_wkt attribute must be a text string conforming to 
            # the CRS WKT specification described in reference [OGC_CTS].
            if "crs_wkt" in var.ncattrs():
                crs_wkt = var.crs_wkt
                if not isinstance(crs_wkt, str):
                    test_ctx.messages.append("crs_wkt attribute must be a string")
                    test_ctx.out_of += 1
                else:
                    try:
                        pyproj.CRS.from_wkt(crs_wkt)
                    except pyproj.exceptions.CRSError as crs_error:
                        test_ctx.messages.append(
                            f"Cannot parse crs_wkt attribute to CRS using Proj4. Proj4 error: {str(crs_error)}",
                        )
                        test_ctx.out_of += 1                                   
            test_ctx.score += 1
 
            # existence_conditions
            # Both geoid_name and geopotential_datum_name cannot exist
            exist_cond_1 = (
                self._check_gmattr_existence_condition_geoid_name_geoptl_datum_name(var)
            )
            test_ctx.messages.append(exist_cond_1)
            test_ctx.score += 1

            # [8/9] reference_ellipsoid_name, prime_meridian_name, horizontal_datum_name and 
            # geographic_crs_name must be all defined if any one is defined.
            exist_cond_2 = self._check_gmattr_existence_condition_ell_pmerid_hdatum(var)
            test_ctx.messages.append(exist_cond_2)
            test_ctx.score += 1               

            # handle vertical datum related grid_mapping attributes
            vert_datum_attrs = {}
            possible_vert_datum_attrs = {"geoid_name", "geopotential_datum_name"}
<<<<<<< HEAD
            vert_datum_attrs = possible_vert_datum_attrs.intersection(var.ncattrs())                             
            
            if  exist_cond_1[0] == True and vert_datum_attrs:              
=======
            vert_datum_attrs = possible_vert_datum_attrs.intersection(var.ncattrs())
            len_vdatum_name_attrs = len(vert_datum_attrs)
            # check that geoid_name and geopotential_datum_name are not both
            # present in the grid_mapping variable
            if len_vdatum_name_attrs == 2:
                test_ctx.out_of += 1
                test_ctx.messages.append(
                    "Cannot have both 'geoid_name' and "
                    "'geopotential_datum_name' attributes in "
                    f"grid mapping variable '{var.name}'",
                )
            elif len_vdatum_name_attrs == 1:
>>>>>>> 640ecb21
                # should be one or zero attrs
                proj_db_path = os.path.join(pyproj.datadir.get_data_dir(), "proj.db")
                try:
                    with sqlite3.connect(proj_db_path) as conn:
                        v_datum_attr = next(iter(vert_datum_attrs))
                        v_datum_value = getattr(var, v_datum_attr)
                        v_datum_str_valid = self._process_v_datum_str(
                            v_datum_value,
                            conn,
                        )

                        invalid_msg = (
                            f"Vertical datum value '{v_datum_value}' for "
                            f"attribute '{v_datum_attr}' in grid mapping "
                            f"variable '{var.name}' is not valid"
                        )
                        test_ctx.assert_true(v_datum_str_valid, invalid_msg)
                except sqlite3.Error as e:
                    # if we hit an error, skip the check
                    warn(
                        "Error occurred while trying to query "
                        f"Proj4 SQLite database at {proj_db_path}: {str(e)}",
                        stacklevel=2,
                    )

            # [9/9] Check If projected_crs_name is defined then geographic_crs_name must be also.
            test_possible = {"projected_crs_name","geographic_crs_name"}          
            if "projected_crs_name" in var.ncattrs():
                test_attr = test_possible.intersection(var.ncattrs())
                len_test_attr = len(test_attr)

                if len_test_attr != 2:
                    test_ctx.messages.append("We do not have both projected_crs_name "
                    "and geographic_crs_name defined")
                    test_ctx.out_of += 1 
               
            test_ctx.score += 1
            
            prev_return[var.name] = test_ctx.to_result()
            
        return prev_return

    def check_standard_name_deprecated_modifiers(self, ds):
        """
        Not a standard check in that it won't raise pass/fail values,
        but instead warns upon finding deprecated CF standard name modifiers.
        :param netCDF4.Dataset ds: netCDF dataset
        """
        deprecated_var_names = cfutil._find_standard_name_modifier_variables(ds, True)
        if deprecated_var_names:
            warn(
                f"Deprecated standard_name modifiers found on variables {deprecated_var_names}",
                stacklevel=2,
            )

    def _process_v_datum_str(self, v_datum_str, conn):
        vdatum_query = """SELECT 1 FROM alias_name WHERE
                            table_name = 'vertical_datum' AND
                            alt_name = ?
                                UNION ALL
                            SELECT 1 FROM vertical_datum WHERE
                            name = ?
                            LIMIT 1"""
        res_set = conn.execute(vdatum_query, (v_datum_str, v_datum_str))
        return len(res_set.fetchall()) > 0

    def _check_dimensionless_vertical_coordinate_1_7(
        self,
        ds,
        vname,
        deprecated_units,
        ret_val,
        dim_vert_coords_dict,
    ):
        """
        Check that a dimensionless vertical coordinate variable is valid under
        CF-1.7.

        :param netCDF4.Dataset ds: open netCDF4 dataset
        :param str name: variable name
        :param list ret_val: array to append Results to
        :rtype None
        """
        variable = ds.variables[vname]
        standard_name = getattr(variable, "standard_name", None)
        formula_terms = getattr(variable, "formula_terms", None)
        # Skip the variable if it's dimensional
        correct_computed_std_name_ctx = TestCtx(
            BaseCheck.MEDIUM,
            self.section_titles["4.3"],
        )
        # IMPLEMENTATION CONFORMANCE 4.3.3 REQUIRED
        correct_computed_std_name_ctx.assert_true(
            not (formula_terms is None and hasattr(variable, "computed_standard_name")),
            f"Variable {vname} should have formula_terms attribute when "
            "computed_standard_name attribute is defined",
        )
        if formula_terms is None and standard_name not in dim_vert_coords_dict:
            return

        # assert that the computed_standard_name is maps to the standard_name correctly
        _comp_std_name = dim_vert_coords_dict[standard_name][1]
        correct_computed_std_name_ctx.assert_true(
            getattr(variable, "computed_standard_name", None) in _comp_std_name,
            f"§4.3.3 The standard_name of `{vname}` must map to the correct computed_standard_name, `{sorted(_comp_std_name)}`",
        )
        ret_val.append(correct_computed_std_name_ctx.to_result())

    def check_dimensionless_vertical_coordinates(self, ds):
        """
        Check the validity of dimensionless coordinates under CF

        CF §4.3.2 The units attribute is not required for dimensionless
        coordinates.

        The standard_name attribute associates a coordinate with its definition
        from Appendix D, Dimensionless Vertical Coordinates. The definition
        provides a mapping between the dimensionless coordinate values and
        dimensional values that can positively and uniquely indicate the
        location of the data.

        A new attribute, formula_terms, is used to associate terms in the
        definitions with variables in a netCDF file.  To maintain backwards
        compatibility with COARDS the use of these attributes is not required,
        but is strongly recommended.

        :param netCDF4.Dataset ds: An open netCDF dataset
        :rtype: list
        :return: List of results
        """
        ret_val = []

        deprecated_units = ["level", "layer", "sigma_level"]

        # compose this function to use the results from the CF-1.6 check
        # and then extend it using a CF-1.7 addition
        ret_val.extend(
            self._check_dimensionless_vertical_coordinates(
                ds,
                deprecated_units,
                self._check_dimensionless_vertical_coordinate_1_6,
                dimless_vertical_coordinates_1_7,
            ),
        )

        ret_val.extend(
            self._check_dimensionless_vertical_coordinates(
                ds,
                deprecated_units,
                self._check_dimensionless_vertical_coordinate_1_7,
                dimless_vertical_coordinates_1_7,
            ),
        )

        return ret_val<|MERGE_RESOLUTION|>--- conflicted
+++ resolved
@@ -525,7 +525,6 @@
         _ncattrs = set(var.ncattrs())
 
         if any(
-<<<<<<< HEAD
             [
                 x in _ncattrs
                 for x in [
@@ -544,20 +543,6 @@
                     "geographic_crs_name",
                 ]
             ).issubset(_ncattrs)
-=======
-            x in _ncattrs
-            for x in [
-                "reference_ellipsoid_name",
-                "prime_meridian_name",
-                "horizontal_datum_name",
-            ]
-        ) and (
-            not {
-                "reference_ellipsoid_name",
-                "prime_meridian_name",
-                "horizontal_datum_name",
-            }.issubset(_ncattrs)
->>>>>>> 640ecb21
         ):
             return (False, msg)
 
@@ -769,7 +754,6 @@
             return (True, msg)
 
     def check_grid_mapping(self, ds):
-<<<<<<< HEAD
         super(CF1_7Check, self).check_grid_mapping.__doc__
         prev_return = super(CF1_7Check, self).check_grid_mapping(ds)
         test_ctx = self.get_test_ctx(
@@ -857,18 +841,6 @@
                         test_ctx.messages.append("The data types of the attributes "
                         "{} and {} do not match".format(attrs_type17, attrs_type))               
                         test_ctx.out_of += 1
-=======
-        prev_return = super().check_grid_mapping(ds)
-        grid_mapping_variables = cfutil.get_grid_mapping_variables(ds)
-        for var_name in sorted(grid_mapping_variables):
-            var = ds.variables[var_name]
-            test_ctx = self.get_test_ctx(
-                BaseCheck.HIGH,
-                self.section_titles["5.6"],
-                var.name,
-            )
->>>>>>> 640ecb21
-
                 else:
                     test_ctx.messages.append("The attribute {} "
                         "does not exist in Table 1 of Appendix F".format(attrs_name))               
@@ -902,36 +874,30 @@
             exist_cond_1 = (
                 self._check_gmattr_existence_condition_geoid_name_geoptl_datum_name(var)
             )
-            test_ctx.messages.append(exist_cond_1)
-            test_ctx.score += 1
+            
+            test_ctx.out_of += 1
+            if not exist_cond_1[0]:
+                test_ctx.messages.append(exist_cond_1[1])
+            else:
+                test_ctx.score += 1
+
 
             # [8/9] reference_ellipsoid_name, prime_meridian_name, horizontal_datum_name and 
             # geographic_crs_name must be all defined if any one is defined.
             exist_cond_2 = self._check_gmattr_existence_condition_ell_pmerid_hdatum(var)
-            test_ctx.messages.append(exist_cond_2)
-            test_ctx.score += 1               
+            
+            test_ctx.out_of += 1
+            if not exist_cond_2[0]:
+                test_ctx.messages.append(exist_cond_2[1])
+            else:
+                test_ctx.score += 1
 
             # handle vertical datum related grid_mapping attributes
             vert_datum_attrs = {}
             possible_vert_datum_attrs = {"geoid_name", "geopotential_datum_name"}
-<<<<<<< HEAD
             vert_datum_attrs = possible_vert_datum_attrs.intersection(var.ncattrs())                             
             
-            if  exist_cond_1[0] == True and vert_datum_attrs:              
-=======
-            vert_datum_attrs = possible_vert_datum_attrs.intersection(var.ncattrs())
-            len_vdatum_name_attrs = len(vert_datum_attrs)
-            # check that geoid_name and geopotential_datum_name are not both
-            # present in the grid_mapping variable
-            if len_vdatum_name_attrs == 2:
-                test_ctx.out_of += 1
-                test_ctx.messages.append(
-                    "Cannot have both 'geoid_name' and "
-                    "'geopotential_datum_name' attributes in "
-                    f"grid mapping variable '{var.name}'",
-                )
-            elif len_vdatum_name_attrs == 1:
->>>>>>> 640ecb21
+            if exist_cond_1[0] and vert_datum_attrs:              
                 # should be one or zero attrs
                 proj_db_path = os.path.join(pyproj.datadir.get_data_dir(), "proj.db")
                 try:
